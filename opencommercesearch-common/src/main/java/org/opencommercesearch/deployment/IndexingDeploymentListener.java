package org.opencommercesearch.deployment;

/*
* Licensed to OpenCommerceSearch under one
* or more contributor license agreements. See the NOTICE file
* distributed with this work for additional information
* regarding copyright ownership. OpenCommerceSearch licenses this
* file to you under the Apache License, Version 2.0 (the
* "License"); you may not use this file except in compliance
* with the License. You may obtain a copy of the License at
*
* http://www.apache.org/licenses/LICENSE-2.0
*
* Unless required by applicable law or agreed to in writing,
* software distributed under the License is distributed on an
* "AS IS" BASIS, WITHOUT WARRANTIES OR CONDITIONS OF ANY
* KIND, either express or implied. See the License for the
* specific language governing permissions and limitations
* under the License.
*/

import java.text.SimpleDateFormat;
import java.util.Date;
import java.util.List;
import java.util.Map;
import java.util.Map.Entry;
import java.util.Set;

import org.opencommercesearch.SearchServer;
import org.opencommercesearch.SearchServerException;

import atg.deployment.common.Status;
import atg.deployment.common.event.DeploymentEvent;
import atg.deployment.common.event.DeploymentEventListener;
import atg.nucleus.GenericService;
import atg.repository.RepositoryException;
import org.opencommercesearch.feed.FacetFeed;
import org.opencommercesearch.feed.RuleFeed;
import org.opencommercesearch.feed.CategoryFeed;

/**
 * This class implements DeploymentEventListener and should be added to the
 * DeploymentAgent configuration for all target sites. This class receives
 * deployments events and will push configuration or/and trigger catalog
 * indexing based on certain triggers.
 * 
 * This component can be configured to trigger in a specific deployment state.
 * Unless required, leave the default value (deployment complete).
 * 
 * Also, the component can be configured to be triggered for certain item
 * types... TBD
 * 
 * @author nkumar
 * @author rmerizalde
 * 
 */
public class IndexingDeploymentListener extends GenericService implements DeploymentEventListener {

    private SearchServer searchServer;
    private String triggerStatus;
    private List<String> triggerItemDescriptorNames;
    private List<String> facetsTriggerItemDescriptorNames;
    private List<String> rulesTriggerItemDescriptorNames;
    private List<String> categoryTriggerItemDescriptorNames;
    private boolean enableEvaluation;
    private EvaluationServiceSender evaluationServiceSender;

    /**
     * Whether or not the indexing deployment listener is enabled.
     */
    private boolean enabled;

    /**
     * Facets REST feed instance.
     */
    private FacetFeed facetFeed;

    /**
     * Rules REST feed instance.
     */
    private RuleFeed ruleFeed;

    /**
     * Category REST feed instance
     */
    private CategoryFeed categoryFeed;

    public SearchServer getSearchServer() {
        return searchServer;
    }
    
    public void setSearchServer(SearchServer searchServer) {
        this.searchServer = searchServer;
    }
    
    public String getTriggerStatus() {
        return triggerStatus;
    }

    public void setTriggerStatus(String triggerStatus) {
        this.triggerStatus = triggerStatus;
    }

    public List<String> getTriggerItemDescriptorNames() {
        return triggerItemDescriptorNames;
    }

    public void setTriggerItemDescriptorNames(List<String> triggerItemDescriptorNames) {
        this.triggerItemDescriptorNames = triggerItemDescriptorNames;
    }

    public List<String> getFacetsTriggerItemDescriptorNames() {
        return facetsTriggerItemDescriptorNames;
    }

    public void setFacetsTriggerItemDescriptorNames(List<String> facetsTriggerItemDescriptorNames) {
        this.facetsTriggerItemDescriptorNames = facetsTriggerItemDescriptorNames;
    }

    public List<String> getRulesTriggerItemDescriptorNames() {
        return rulesTriggerItemDescriptorNames;
    }

    public void setRulesTriggerItemDescriptorNames(List<String> rulesTriggerItemDescriptorNames) {
        this.rulesTriggerItemDescriptorNames = rulesTriggerItemDescriptorNames;
    }

    public List<String> getCategoryTriggerItemDescriptorNames() {
        return categoryTriggerItemDescriptorNames;
    }

    public void setCategoryTriggerItemDescriptorNames(List<String> categoryTriggerItemDescriptorNames) {
        this.categoryTriggerItemDescriptorNames = categoryTriggerItemDescriptorNames;
    }

    public EvaluationServiceSender getEvaluationServiceSender() {
        return evaluationServiceSender;
    }

    public void setEvaluationServiceSender(
            EvaluationServiceSender evaluationServiceSender) {
        this.evaluationServiceSender = evaluationServiceSender;
    }
     
    public boolean isEnableEvaluation() {
        return enableEvaluation;
    }

    public void setEnableEvaluation(boolean enableEvaluation) {
        this.enableEvaluation = enableEvaluation;
    }

    public boolean isEnabled() {
        return enabled;
    }

    public void setEnabled(boolean enabled) {
        this.enabled = enabled;
    }

    public FacetFeed getFacetFeed() {
        return facetFeed;
    }

    public void setFacetFeed(FacetFeed facetFeed) {
        this.facetFeed = facetFeed;
    }

    public RuleFeed getRuleFeed() {
        return ruleFeed;
    }

    public void setRuleFeed(RuleFeed ruleFeed) {
        this.ruleFeed = ruleFeed;
    }

    public void setCategoryFeed(CategoryFeed categoryFeed) {
        this.categoryFeed = categoryFeed;
    }

    public CategoryFeed getCategoryFeed() {
        return categoryFeed;
    }

    @Override
    public void deploymentEvent(DeploymentEvent event) {
        if(!isEnabled()) {
            if(isLoggingInfo()) {
                logInfo("Indexing deployment listener not enabled.");
            }
            return;
        }

        SimpleDateFormat formatter = new SimpleDateFormat("yyyy-MM-dd-HH-mm-ss");
        String date = formatter.format(new Date());
        boolean doEvaluation = false;
        if (getTriggerStatus().equals(Status.stateToString(event.getNewState()))) {
            Map<String, Set<String>> affectedItemTypes = event.getAffectedItemTypes();
            if (isLoggingInfo()) {
                logInfo("Deployment event received " + getTriggerStatus() + " -> " + affectedItemTypes);
            }
            if (affectedItemTypes != null) {
                for (Entry<String, Set<String>> entry : affectedItemTypes.entrySet()) {
                    String repositoryName = entry.getKey();
                    Set<String> itemDescriptorNames = (Set<String>) entry.getValue();

                    boolean ruleRan = false;
                    boolean facetRan = false;
                    boolean categoryRan = false;
                    boolean genericRan = false;

                    for (String itemDescriptorName : itemDescriptorNames) {
                        if (isLoggingInfo()) {
                            logInfo("Processing " + itemDescriptorName + " for repository " + repositoryName);
                        }

                        String descriptorName = repositoryName + ":" + itemDescriptorName;
                        if(!ruleRan && getRulesTriggerItemDescriptorNames().contains(descriptorName)) {
                            try {
                                getRuleFeed().startFeed();
                                ruleRan = true;
                            }
                            catch (Exception ex) {
                                if(isLoggingError()) {
                                    logError("Rules REST feed failed", ex);
                                }
                            }
                        }

                        if(!facetRan && getFacetsTriggerItemDescriptorNames().contains(descriptorName)) {
                            try {
                                getFacetFeed().startFeed();
                                facetRan = true;
                            }
                            catch (Exception ex) {
                                if(isLoggingError()) {
                                    logError("Facet REST feed failed", ex);
                                }
                            }
                        }

                        if(!categoryRan && getCategoryTriggerItemDescriptorNames().contains(descriptorName)) {
                            try {
                                categoryFeed.startFeed();
                                categoryRan = true;
                            } catch (Exception ex) {
                                if (isLoggingError()) {
                                    logError("Category feed failed", ex);
                                }
                            }
                        }

                        if(!genericRan && triggerItemDescriptorNames.contains(descriptorName)) {
                            doEvaluation = true;
<<<<<<< HEAD
                            try {
                                notifyItemChange(repositoryName, itemDescriptorNames);
                            } catch (Exception ex) {
                                logError("Failed to process deployment event due unexpected error.", ex);
                            }
                            break;
=======
                            notifyItemChange(repositoryName, itemDescriptorNames);
                            genericRan = true;
>>>>>>> 6e01dd5a
                        }
                    }
                }
            }
        }

        if(isEnableEvaluation() && doEvaluation) {
        	if(isLoggingInfo()) {               
                logInfo("Sending Message for Evaluation Engine");
            }
            getEvaluationServiceSender().sendMessage("evaluate:"+date);
            if(isLoggingInfo()) {               
                logInfo("Message Sent forEvaluation Engine");
            }
        }
    }

    public void notifyItemChange(String repositoryName, Set<String> itemDescriptorNames) {
        if (isLoggingInfo()) {
            logInfo("Notifying search server of changes in repository " + repositoryName + " for item descriptors "
                    + itemDescriptorNames);
        }

        try {
            getSearchServer().onRepositoryItemChanged(repositoryName, itemDescriptorNames);
        } catch (RepositoryException ex) {
            if (isLoggingError()) {
                logError("Exception while processing deployment event for repository " + repositoryName
                        + "with item descriptors " + itemDescriptorNames, ex);
            }
        } catch (SearchServerException ex) {
            if (isLoggingError()) {
                logError("Exception while processing deployment event for repository " + repositoryName
<<<<<<< HEAD
=======
                        + "with item descriptors " + itemDescriptorNames, ex);
            }
        }
        catch (Exception ex) {
            if (isLoggingError()) {
                logError("Unexpected exception while processing deployment event for repository " + repositoryName
>>>>>>> 6e01dd5a
                        + "with item descriptors " + itemDescriptorNames, ex);
            }
        }
    }
}<|MERGE_RESOLUTION|>--- conflicted
+++ resolved
@@ -252,17 +252,8 @@
 
                         if(!genericRan && triggerItemDescriptorNames.contains(descriptorName)) {
                             doEvaluation = true;
-<<<<<<< HEAD
-                            try {
-                                notifyItemChange(repositoryName, itemDescriptorNames);
-                            } catch (Exception ex) {
-                                logError("Failed to process deployment event due unexpected error.", ex);
-                            }
-                            break;
-=======
                             notifyItemChange(repositoryName, itemDescriptorNames);
                             genericRan = true;
->>>>>>> 6e01dd5a
                         }
                     }
                 }
@@ -296,15 +287,12 @@
         } catch (SearchServerException ex) {
             if (isLoggingError()) {
                 logError("Exception while processing deployment event for repository " + repositoryName
-<<<<<<< HEAD
-=======
                         + "with item descriptors " + itemDescriptorNames, ex);
             }
         }
         catch (Exception ex) {
             if (isLoggingError()) {
                 logError("Unexpected exception while processing deployment event for repository " + repositoryName
->>>>>>> 6e01dd5a
                         + "with item descriptors " + itemDescriptorNames, ex);
             }
         }
