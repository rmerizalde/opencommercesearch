--- conflicted
+++ resolved
@@ -386,10 +386,6 @@
         final Request request = new Request(Method.POST, commitEndpointUrl);
         Response response = null;
 
-<<<<<<< HEAD
-        if (!response.getStatus().equals(Status.SUCCESS_OK)) {
-            throw new IOException("Failed to send commit with status " + response.getStatus() + " " + errorResponseToString(response.getEntity()));
-=======
         try {
             response = getProductService().handle(request);
             if (!response.getStatus().equals(Status.SUCCESS_OK)) {
@@ -402,7 +398,6 @@
             if (request != null) {
                 request.release();
             }
->>>>>>> d9d3c56a
         }
     }
 
@@ -416,10 +411,6 @@
         final Request request = new Request(Method.POST, rollbackEndpointUrl);
         Response response = null;
 
-<<<<<<< HEAD
-        if (!response.getStatus().equals(Status.SUCCESS_OK)) {
-            throw new IOException("Failed to send rollback with status " + response.getStatus() + " " +  errorResponseToString(response.getEntity()));
-=======
         try {
             response = getProductService().handle(request);
             if (!response.getStatus().equals(Status.SUCCESS_OK)) {
@@ -432,7 +423,6 @@
             if (request != null) {
                 request.release();
             }
->>>>>>> d9d3c56a
         }
     }
 
