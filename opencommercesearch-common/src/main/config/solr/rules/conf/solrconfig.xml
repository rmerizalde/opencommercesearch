--- conflicted
+++ resolved
@@ -53,107 +53,6 @@
   <xi:include href="xinclude/update-handler.xml" parse="xml"
     xmlns:xi="http://www.w3.org/2001/XInclude" />
 
-<<<<<<< HEAD
-  <query>
-    <maxBooleanClauses>1024</maxBooleanClauses>
-
-    <filterCache class="solr.FastLRUCache"
-                 size="512"
-                 initialSize="512"
-                 autowarmCount="0"/>
-
-    <queryResultCache class="solr.LRUCache"
-                     size="512"
-                     initialSize="512"
-                     autowarmCount="0"/>
-   
-    <documentCache class="solr.LRUCache"
-                   size="512"
-                   initialSize="512"
-                   autowarmCount="0"/>
-    
-    <enableLazyFieldLoading>true</enableLazyFieldLoading>
-    <queryResultWindowSize>20</queryResultWindowSize>
-    <queryResultMaxDocsCached>200</queryResultMaxDocsCached>
-
-    <listener event="newSearcher" class="solr.QuerySenderListener">
-      <arr name="queries">
-        <!-- Seed common sort fields -->
-        <lst>
-          <str name="q">*:*</str>
-          <str name="rows>">3000</str>
-          <str name="sort">sortPriority asc,score asc,id asc</str>
-        </lst>
-
-        <!-- Seed common filter queries -->
-        <lst>
-          <str name="q">*:*</str>
-          <str name="rows>">3000</str>
-          <str name="facet">true</str>
-          <str name="facet.query">target:allpages OR target:categorypages</str>
-          <str name="facet.query">category:__all__</str>
-          <str name="facet.query">siteId:__all__</str>
-          <str name="facet.query">siteId:__all__ OR siteId:1</str>
-          <str name="facet.query">siteId:__all__ OR siteId:2</str>
-          <str name="facet.query">siteId:__all__ OR siteId:7</str>
-          <str name="facet.query">siteId:__all__ OR siteId:bcs</str>
-          <str name="facet.query">siteId:__all__ OR siteId:dogfunk</str>
-          <str name="facet.query">siteId:__all__ OR siteId:competitivecyclist</str>
-          <str name="facet.query">brandId:__all__</str>
-          <str name="facet.query">subTarget:__all__ OR subTarget:Retail</str>
-          <str name="facet.query">subTarget:__all__ OR subTarget:Outlet</str>
-          <str name="facet.query">catalogId:__all__</str>
-          <str name="facet.query">catalogId:__all__ OR catalogId:bcs</str>
-          <str name="facet.query">catalogId:__all__ OR catalogId:dogfunk</str>
-          <str name="facet.query">catalogId:__all__ OR catalogId:competitivecyclist</str>
-          <str name="facet.query">-(((startDate:[* TO *]) AND -(startDate:[* TO NOW/DAY+1DAY])) OR (endDate:[* TO *] AND -endDate:[NOW/DAY+1DAY TO *]))</str>
-        </lst>
-      </arr>
-    </listener>
-    <listener event="firstSearcher" class="solr.QuerySenderListener">
-      <arr name="queries">
-        <!-- Seed common sort fields -->
-        <lst>
-          <str name="q">*:*</str>
-          <str name="rows">3000</str>
-          <str name="sort">sortPriority asc,score asc,id asc</str>
-        </lst>
-
-        <!-- Seed common filter queries -->
-        <lst>
-          <str name="q">*:*</str>
-          <str name="rows">3000</str>
-          <str name="facet">true</str>
-          <str name="facet.query">target:allpages OR target:categorypages</str>
-          <str name="facet.query">category:__all__</str>
-          <str name="facet.query">siteId:__all__</str>
-          <str name="facet.query">siteId:__all__ OR siteId:1</str>
-          <str name="facet.query">siteId:__all__ OR siteId:2</str>
-          <str name="facet.query">siteId:__all__ OR siteId:7</str>
-          <str name="facet.query">siteId:__all__ OR siteId:bcs</str>
-          <str name="facet.query">siteId:__all__ OR siteId:dogfunk</str>
-          <str name="facet.query">siteId:__all__ OR siteId:competitivecyclist</str>
-          <str name="facet.query">brandId:__all__</str>
-          <str name="facet.query">subTarget:__all__ OR subTarget:Retail</str>
-          <str name="facet.query">subTarget:__all__ OR subTarget:Outlet</str>
-          <str name="facet.query">catalogId:__all__</str>
-          <str name="facet.query">catalogId:__all__ OR catalogId:bcs</str>
-          <str name="facet.query">catalogId:__all__ OR catalogId:dogfunk</str>
-          <str name="facet.query">catalogId:__all__ OR catalogId:competitivecyclist</str>
-          <str name="facet.query">-(((startDate:[* TO *]) AND -(startDate:[* TO NOW/DAY+1DAY])) OR (endDate:[* TO *] AND -endDate:[NOW/DAY+1DAY TO *]))</str>
-        </lst>
-      </arr>
-    </listener>
-
-    <useColdSearcher>false</useColdSearcher>
-
-    <maxWarmingSearchers>2</maxWarmingSearchers>
-  </query>
-=======
-  <xi:include href="xinclude/query.xml" parse="xml"
-    xmlns:xi="http://www.w3.org/2001/XInclude" />
->>>>>>> 8a9408bd
-
   <requestDispatcher handleSelect="false" >
     <requestParsers enableRemoteStreaming="true"
                     multipartUploadLimitInKB="2048000" />
