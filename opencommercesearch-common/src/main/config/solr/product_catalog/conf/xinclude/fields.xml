--- conflicted
+++ resolved
@@ -46,12 +46,9 @@
   <field name="country"            type="string"            indexed="true"  stored="true"  required="false" multiValued="true"  omitNorms="true" />
   <field name="isRetail"           type="boolean"           indexed="true"  stored="false" required="true"  multiValued="false" omitNorms="true" default="true" />
   <field name="isCloseout"         type="boolean"           indexed="true"  stored="true"  required="true"  multiValued="false" omitNorms="true" default="false" />
-<<<<<<< HEAD
   <field name="allowBackorder"     type="boolean"           indexed="true"  stored="false" required="true"  multiValued="false" omitNorms="true" default="false" />
   <!-- used for group sorting -->
   <field name="sort"               type="int"               indexed="true"  stored="false" required="false" multiValued="false" omitNorms="true" sortMissingLast="true" />
-=======
->>>>>>> 79c6be78
   <field name="indexStamp"         type="long"              indexed="true"  stored="false" required="false" multiValued="false" omitNorms="true" />
 
   <!-- catchall text field that indexes tokens both normally and in reverse for efficient
