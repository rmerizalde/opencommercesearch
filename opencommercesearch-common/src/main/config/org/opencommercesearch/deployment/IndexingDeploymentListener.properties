--- conflicted
+++ resolved
@@ -9,19 +9,9 @@
 rulesFeed=/org/opencommercesearch/feed/RulesFeed
 triggerStatus=DEPLOYMENT_COMPLETE
 triggerItemDescriptorNames=/org/opencommercesearch/repository/SearchRepository:synonymList,\
-<<<<<<< HEAD
-                           /org/opencommercesearch/repository/SearchRepository:synonym\
-=======
                            /org/opencommercesearch/repository/SearchRepository:synonym,\
-                           /org/opencommercesearch/repository/SearchRepository:rule,\
-                           /org/opencommercesearch/repository/SearchRepository:boostRule,\
-                           /org/opencommercesearch/repository/SearchRepository:blockRule,\
-                           /org/opencommercesearch/repository/SearchRepository:facetRule,\
-                           /org/opencommercesearch/repository/SearchRepository:redirectRule,\
-                           /org/opencommercesearch/repository/SearchRepository:rankingRule\,
-                           /atg/commerce/catalog/ProductCatalog:category\,
+                           /atg/commerce/catalog/ProductCatalog:category,\
                            /atg/commerce/catalog/ProductCatalog:ruleBasedCategory
->>>>>>> 92654855
 
 rulesTriggerItemDescriptorNames=/org/opencommercesearch/repository/SearchRepository:rule,\
                                 /org/opencommercesearch/repository/SearchRepository:boostRule,\
