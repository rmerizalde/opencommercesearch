--- conflicted
+++ resolved
@@ -18,11 +18,7 @@
     </licenses>
 
     <properties>
-<<<<<<< HEAD
-        <solr.version>4.5.0</solr.version>
-=======
         <solr.version>4.5.1</solr.version>
->>>>>>> a0607c23
         <atg.version>10.0.1</atg.version>
         <junit.version>4.11</junit.version>
         <mockito.version>1.9.0</mockito.version>
