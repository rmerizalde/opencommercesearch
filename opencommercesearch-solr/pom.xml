--- conflicted
+++ resolved
@@ -11,11 +11,7 @@
     <inceptionYear>2012</inceptionYear>
 
     <properties>
-<<<<<<< HEAD
-        <solr.version>4.5.0</solr.version>
-=======
         <solr.version>4.5.1</solr.version>
->>>>>>> a0607c23
         <org.restlet.jee.version>2.1.1</org.restlet.jee.version>
         <junit.version>4.11</junit.version>
         <mockito.version>1.9.5</mockito.version>
