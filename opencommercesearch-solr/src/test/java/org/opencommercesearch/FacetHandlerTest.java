package org.opencommercesearch;

/*
* Licensed to OpenCommerceSearch under one
* or more contributor license agreements. See the NOTICE file
* distributed with this work for additional information
* regarding copyright ownership. OpenCommerceSearch licenses this
* file to you under the Apache License, Version 2.0 (the
* "License"); you may not use this file except in compliance
* with the License. You may obtain a copy of the License at
*
* http://www.apache.org/licenses/LICENSE-2.0
*
* Unless required by applicable law or agreed to in writing,
* software distributed under the License is distributed on an
* "AS IS" BASIS, WITHOUT WARRANTIES OR CONDITIONS OF ANY
* KIND, either express or implied. See the License for the
* specific language governing permissions and limitations
* under the License.
*/

import org.apache.lucene.document.Document;
import org.apache.lucene.document.Field;
import org.apache.lucene.document.FieldType;
import org.apache.solr.common.params.MergedSolrParams;
import org.apache.solr.common.util.NamedList;
import org.junit.Before;
import org.junit.Test;
import org.mockito.Mock;

import java.io.IOException;
import java.util.ArrayList;
import java.util.List;
import java.util.Map;

import static org.junit.Assert.assertEquals;
import static org.junit.Assert.assertNull;
import static org.mockito.Mockito.verify;
import static org.mockito.MockitoAnnotations.initMocks;

/**
 * @author Javier Mendez
 */
public class FacetHandlerTest {

    FieldType defaultFieldType = new FieldType();

    {
        defaultFieldType.setStored(true);
    }
    FacetHandler facetHandler = new FacetHandler();

    Document fieldFacet = new Document();
    Document rangeFacet = new Document();
    Document dateFacet = new Document();
    Document queryFacet = new Document();

    @Mock
    MergedSolrParams query;

    @Before
    public void setUp() throws Exception {
        initMocks(this);

        fieldFacet.add(new Field(FacetConstants.FIELD_TYPE, FacetConstants.FACET_TYPE_FIELD, defaultFieldType));
        fieldFacet.add(new Field(FacetConstants.FIELD_FIELD_NAME, "fieldName", defaultFieldType));
        fieldFacet.add(new Field(FacetConstants.FIELD_MULTISELECT, "T", defaultFieldType));
        fieldFacet.add(new Field(FacetConstants.FIELD_LIMIT, "100", defaultFieldType));
        fieldFacet.add(new Field(FacetConstants.FIELD_MIN_COUNT, "1", defaultFieldType));
        fieldFacet.add(new Field(FacetConstants.FIELD_SORT, "asc", defaultFieldType));
        fieldFacet.add(new Field(FacetConstants.FIELD_MISSING, "F", defaultFieldType));

        rangeFacet.add(new Field(FacetConstants.FIELD_TYPE, FacetConstants.FACET_TYPE_RANGE, defaultFieldType));
        rangeFacet.add(new Field(FacetConstants.FIELD_FIELD_NAME, "rangeName", defaultFieldType));
        rangeFacet.add(new Field(FacetConstants.FIELD_START, "0", defaultFieldType));
        rangeFacet.add(new Field(FacetConstants.FIELD_END, "1000", defaultFieldType));
        rangeFacet.add(new Field(FacetConstants.FIELD_GAP, "50", defaultFieldType));
        rangeFacet.add(new Field(FacetConstants.FIELD_MULTISELECT, "T", defaultFieldType));
        rangeFacet.add(new Field(FacetConstants.FIELD_HARDENED, "F", defaultFieldType));

        queryFacet.add(new Field(FacetConstants.FIELD_TYPE, "queryFacet", defaultFieldType));
        queryFacet.add(new Field(FacetConstants.FIELD_FIELD_NAME, "queryName", defaultFieldType));
        queryFacet.add(new Field(FacetConstants.FIELD_MULTISELECT, "T", defaultFieldType));
        queryFacet.add(new Field(FacetConstants.FIELD_QUERIES, "valQueryFacet", defaultFieldType));

        dateFacet.add(new Field(FacetConstants.FIELD_TYPE, "dateFacet", defaultFieldType));
    }

    @Test
    public void testGetFacetItem() throws IOException {
        addFacets();
        assertEquals(fieldFacet, facetHandler.getFacetItem("fieldName"));
        assertEquals(rangeFacet, facetHandler.getFacetItem("rangeName"));
        facetHandler.setParams(query);
        verify(query).addFacetQuery("{!ex=queryName}queryName:valQueryFacet");
    }

    @Test
    public void testGetFacetItemNoFacet() {
        assertNull(facetHandler.getFacetItem("facet"));
    }

    @Test
    public void testAddFacet() {
        assertNull(facetHandler.getFacetItem("fieldName"));
        facetHandler.addFacet(fieldFacet);
        assertEquals(fieldFacet, facetHandler.getFacetItem("fieldName"));
    }

    @Test
    public void testGetFacets() throws IOException {
        addFacets();
<<<<<<< HEAD
        NamedList[] facets = facetHandler.getFacets();
        assertEquals(3, facets.length);
        assertEquals("fieldName", facets[0].get(FacetConstants.FIELD_FIELD_NAME));
        assertEquals("rangeName", facets[1].get(FacetConstants.FIELD_FIELD_NAME));
        assertEquals("queryName", facets[2].get(FacetConstants.FIELD_FIELD_NAME));
=======
        Map<String, NamedList> facets = facetHandler.getFacets();
        assertEquals(3, facets.size());
        List<NamedList> facetList = new ArrayList<NamedList>(facets.values());
        assertEquals("queryName", facetList.get(0).get(FacetConstants.FIELD_FIELD_NAME));
        assertEquals("fieldName", facetList.get(1).get(FacetConstants.FIELD_FIELD_NAME));
        assertEquals("rangeName", facetList.get(2).get(FacetConstants.FIELD_FIELD_NAME));
>>>>>>> 957ac5db
    }

    private void addFacets(){
        facetHandler.addFacet(new String[]{"queryName", "fieldName","rangeName" });
        facetHandler.addFacet(fieldFacet);
        facetHandler.addFacet(rangeFacet);
        facetHandler.addFacet(queryFacet);

        //TODO gsegura: uncomment when date facet is implemented
        //manager.addFacet(query, dateFacet);
    }
}<|MERGE_RESOLUTION|>--- conflicted
+++ resolved
@@ -110,20 +110,12 @@
     @Test
     public void testGetFacets() throws IOException {
         addFacets();
-<<<<<<< HEAD
-        NamedList[] facets = facetHandler.getFacets();
-        assertEquals(3, facets.length);
-        assertEquals("fieldName", facets[0].get(FacetConstants.FIELD_FIELD_NAME));
-        assertEquals("rangeName", facets[1].get(FacetConstants.FIELD_FIELD_NAME));
-        assertEquals("queryName", facets[2].get(FacetConstants.FIELD_FIELD_NAME));
-=======
         Map<String, NamedList> facets = facetHandler.getFacets();
         assertEquals(3, facets.size());
         List<NamedList> facetList = new ArrayList<NamedList>(facets.values());
         assertEquals("queryName", facetList.get(0).get(FacetConstants.FIELD_FIELD_NAME));
         assertEquals("fieldName", facetList.get(1).get(FacetConstants.FIELD_FIELD_NAME));
         assertEquals("rangeName", facetList.get(2).get(FacetConstants.FIELD_FIELD_NAME));
->>>>>>> 957ac5db
     }
 
     private void addFacets(){
