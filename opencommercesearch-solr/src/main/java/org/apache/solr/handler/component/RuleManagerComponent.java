package org.apache.solr.handler.component;

/*
* Licensed to OpenCommerceSearch under one
* or more contributor license agreements. See the NOTICE file
* distributed with this work for additional information
* regarding copyright ownership. OpenCommerceSearch licenses this
* file to you under the Apache License, Version 2.0 (the
* "License"); you may not use this file except in compliance
* with the License. You may obtain a copy of the License at
*
* http://www.apache.org/licenses/LICENSE-2.0
*
* Unless required by applicable law or agreed to in writing,
* software distributed under the License is distributed on an
* "AS IS" BASIS, WITHOUT WARRANTIES OR CONDITIONS OF ANY
* KIND, either express or implied. See the License for the
* specific language governing permissions and limitations
* under the License.
*/

import org.apache.commons.lang.StringUtils;
import org.apache.lucene.document.Document;
import org.apache.solr.client.solrj.SolrQuery;
import org.apache.solr.client.solrj.beans.DocumentObjectBinder;
import org.apache.solr.client.solrj.util.ClientUtils;
import org.apache.solr.common.params.*;
import org.apache.solr.common.util.NamedList;
import org.apache.solr.core.CoreContainer;
import org.apache.solr.core.SolrCore;
import org.apache.solr.request.LocalSolrQueryRequest;
import org.apache.solr.response.ResultContext;
import org.apache.solr.response.SolrQueryResponse;
import org.apache.solr.search.DocIterator;
import org.apache.solr.search.DocList;
import org.apache.solr.search.SolrIndexSearcher;
import org.apache.solr.util.RefCounted;
import org.apache.solr.util.plugin.SolrCoreAware;
import org.opencommercesearch.*;
import org.slf4j.Logger;
import org.slf4j.LoggerFactory;

import java.io.IOException;
import java.util.*;

/**
 * Component that will read rules from the configured core and filter or modify search results accordingly.
 * <p/>
 * A simple example is a boosting rule, that provides parameters to move up/down products in the results.
 * @author Javier Mendez
 */
public class RuleManagerComponent extends SearchComponent implements SolrCoreAware {

    /**
     * Page size when looking for rules or facets.
     */
    public static final int PAGE_SIZE = 40;

    /**
     * Logger instance
     */
    private static Logger logger = LoggerFactory.getLogger(RuleManagerComponent.class);

    /**
     * The core container, used to get rules and facet cores.
     */
    CoreContainer coreContainer = null;

    /**
     * Base name of the rules core
     */
    String rulesCoreBaseName = "rule";

    /**
     * Base name of the facets core
     */
    String facetsCoreBaseName = "facets";

    /**
     * Base name of the categories core.
     */
    String categoriesCoreBaseName = "categories";

    /**
     * The core to query for rule data.
     */
    String rulesCoreName;

    /**
     * The core to query for facet fields data.
     */
    String facetsCoreName;

    /**
     * Binder to transform Lucene docs to objects.
     */
    DocumentObjectBinder binder = new DocumentObjectBinder();

    /**
     * Enumeration of valid page types understood by RuleManager
     *
     * <ul>
     *     'search' : all regular search pages
     * </ul>
     * <ul>
     *     'category' : all category based pages (including brand categories)
     * </ul>
     * <ul>
     *     'rule' : all rule based pages
     * <ul/>
     */
    public enum PageType { search, category, rule}

    @Override
    public void init(NamedList args)
    {
        SolrParams initArgs = SolrParams.toSolrParams(args);

        //Load params if defined
        String rulesCoreBaseName = initArgs.get("rulesCore");
        if(rulesCoreBaseName != null) {
            this.rulesCoreBaseName = rulesCoreBaseName;
        }

        String facetsCoreBaseName = initArgs.get("facetsCore");
        if(facetsCoreBaseName != null) {
            this.facetsCoreBaseName = facetsCoreBaseName;
        }
    }

    /**
     * Whenever indexes change, update core references so the latest copy is used.
     */
    public void inform(SolrCore core) {
        //Update core container with latest reference.
        coreContainer = core.getCoreDescriptor().getCoreContainer();

        rulesCoreName = getCoreName(core, rulesCoreBaseName);
        facetsCoreName = getCoreName(core, facetsCoreBaseName);

        if(rulesCoreName == null || facetsCoreName == null) {
            logger.error("Running on core " + core.getName() + " that is not 'Preview' or 'Public'. Cannot associate appropiate Rules and Facets cores due that.");
        }
        else {
            logger.debug("Rules core name: " + rulesCoreName);
            logger.debug("Facets core name: " + facetsCoreName);
        }
    }

    @Override
    public String getDescription() {
        return "Rule Manager - adds additional params to a search request based on business rules";
    }

    @Override
    public String getSource() {
        return "https://raw.github.com/rmerizalde/opencommercesearch/master/opencommercesearch-solr/src/main/java/org/apache/solr/handler/component/RulesManagerComponent.java";
    }

    @Override
    public void prepare(ResponseBuilder rb) {
        SolrParams requestParams = rb.req.getParams();
        Boolean rulesEnabled = requestParams.getBool(RuleManagerParams.RULE);

        if(rulesEnabled == null || !rulesEnabled) {
            logger.debug("Rule param is set to false. Doing nothing.");
            return;
        }

        if(rulesCoreName == null || facetsCoreName == null) {
            logger.warn("There are initialization errors, bypassing this request.");
            return;
        }

        PageType pageType = getPageType(requestParams);

        if(pageType == null) {
            //Do nothing, this request is not supported by the RuleManager component
            logger.debug("No page type param was defined, bypassing this request.");
            return;
        }

        try {
            //Get matching rules from rulesCore
            Map<RuleType, List<Document>> rulesMap = searchRules(requestParams, pageType);

            //Now add params to the original query
            MergedSolrParams augmentedParams;

            //Check if there are any redirect rules
            if(rulesMap.containsKey(RuleType.redirectRule)) {
                augmentedParams = new MergedSolrParams();
                List<Document> redirects = rulesMap.get(RuleType.redirectRule);
                if(redirects != null && redirects.size() > 0) {
                    rb.rsp.add("redirect_url", redirects.get(0).get(RuleConstants.FIELD_REDIRECT_URL));
                }
                else {
                    //Shouldn't happen
                    logger.error("Found no redirect rules although there should be, bypassing this request");
                    return;
                }
            }
            else {
                augmentedParams = new MergedSolrParams(requestParams);

                //Set sorting options (re-arrange sort incoming fields)
                String[] sortFields = requestParams.getParams(CommonParams.SORT);

                //Always push the products out of stock to the bottom, even when manual boosts have been selected
                augmentedParams.setSort(RuleConstants.FIELD_IS_TOOS, SolrQuery.ORDER.asc);

                //Now put any incoming sort options (if any)
                if (sortFields != null) {
                    Set<String> sortFieldSet = new HashSet<String>(sortFields.length);

                    for (String sortField : sortFields) {
                        String[] parts = StringUtils.split(sortField, ' ');
                        String fieldName = parts[0];
                        String order = parts[1];

                        if (!("score".equals(fieldName) || sortFieldSet.contains(fieldName))) {
                            augmentedParams.addSort(fieldName, SolrQuery.ORDER.valueOf(order));
                            sortFieldSet.add(fieldName); //Ensure there are no duplicates
                        }
                    }
                }

                //Initialize facet manager
                FacetHandler facetHandler = new FacetHandler();

                for (Map.Entry<RuleType, List<Document>> rule: rulesMap.entrySet()) {
                    RuleType type = rule.getKey();

                    if (type != null) {
                        //If there are boost rules, these will change the sort parameters.
                        type.setParams(this, augmentedParams, rule.getValue(), facetHandler);
                    }
                }

                //Finally add the score field to the sorting spec. Score will be a tie breaker when other sort specs are added
                augmentedParams.addSort("score", SolrQuery.ORDER.desc);

                setFilterQueries(requestParams, augmentedParams);
                rb.rsp.add("rule_facets", facetHandler.getFacets());
            }

            logger.debug("Augmented request: " + augmentedParams.toString());

            String debug = requestParams.get(RuleManagerParams.DEBUG);
            if(debug != null && debug.equals("true")) {
                rb.rsp.add("rule_debug", getDebugInfo(rulesMap, augmentedParams));
            }

            rb.req.setParams(augmentedParams);
        }
        catch(Throwable e) {
            logger.error("Failed to handle this request", e);
        }
    }

    @Override
    public void process(ResponseBuilder rb) throws IOException {
        //Nothing to do here
    }

    /**
     * Gets the corresponding core name based on the current core instance type (public or preview).
     * <p/>
     * For example, if performing a search to the public french product catalog, and the core baseName is <b>'rule'</b>, this method will return
     * <b>'rulePublic_fr'</b>.
     * @param core Current core serving a request.
     * @param baseName Base name of the core to build the name for.
     * @return Valid core name based on the current core instance type or null if the current core does not have a valid format (expecting '%baseName%instanceType' - example 'catalogPublic').
     */
    private String getCoreName(SolrCore core, String baseName) {
        return getCoreName(core, baseName, true);
    }

    /**
     * Gets the corresponding core name based on the current core instance type (public or preview).
     * <p/>
     * For example, if performing a search to the public french product catalog, and the core baseName is <b>'rule'</b>, this method will return
     * <b>'rulePublic_fr'</b>.
     * <p/>
     * You can specify whether or not the locale should be included. In the above example '_fr' could be removed if needed.
     * @param core Current core serving a request.
     * @param baseName Base name of the core to build the name for.
     * @param hasLocale Whether or not the given core has locale languages. If not, the language suffix won't be added to the obtained core name.
     * @return Valid core name based on the current core instance type or null if the current core does not have a valid format (expecting '%baseName%instanceType' - example 'catalogPublic').
     */
    private String getCoreName(SolrCore core, String baseName, boolean hasLocale) {
        String coreName = core.getName();
        String lowerCaseCoreName = coreName.toLowerCase();

        int suffixStart;

        if((suffixStart = lowerCaseCoreName.indexOf("public")) < 0 && (suffixStart = lowerCaseCoreName.indexOf("preview")) < 0) {
            return null;
        }

        if(hasLocale) {
            return baseName + coreName.substring(suffixStart);
        }
        else {
            return baseName + coreName.substring(suffixStart, coreName.length() - 3); //Remove locale, i.e. '_fr', or '_en'
        }
    }

    /**
     * Get a search handler from the configured core. This method assumes the search handler is looked for is '/select'.
     * @param core Core to get the search handler from.
     * @return The search handler at the '/select' path.
     * @throws IOException If the provided core is null or the search handler does not exist.
     */
    public SearchHandler getSearchHandler(SolrCore core) throws IOException {
        if(core == null) {
            throw new IOException("Cannot process any requests because a required core was not found. Check that you created a core called " + rulesCoreName + ", and " + facetsCoreName + ".");
        }

        SearchHandler searchHandler = (SearchHandler) core.getRequestHandler("/select");

        if(searchHandler == null) {
            throw new IOException("Cannot process any requests because the core search handler was not found. Check that " + core.getName() + " has a valid '/select' request handler configured.");
        }

        return searchHandler;
    }

    /**
     * Get the type of page performing this request (search, category, rule page).
     * @param requestParams Current request params.
     * @return The page type based on the provided request params, or null if none was specified.
     */
    private static PageType getPageType(SolrParams requestParams) {
        String pageTypeParam = requestParams.get(RuleManagerParams.PAGE_TYPE);
        return pageTypeParam == null? null : PageType.valueOf(pageTypeParam);
    }

    /**
     * Search for matching rules. Any found rules are added to a map to process them later.
     * @param requestParams Incoming search params.
     * @param pageType Current page type.
     * @return Map of rules where the key is the rule type.
     * @throws IOException If there are issues getting the rules core.
     */
    private Map<RuleType, List<Document>> searchRules(SolrParams requestParams, PageType pageType) throws IOException {
        Map<RuleType, List<Document>> rulesMap = new HashMap<RuleType, List<Document>>();

        //Prepare query to rules index
        String qParam = requestParams.get(CommonParams.Q);
        SolrQuery ruleParams = getRulesQuery(requestParams, pageType);

        if(ruleParams == null) {
            //Do nothing, this request is not supported by the RuleManager component
            return rulesMap;
        }

        SolrCore rulesCore = coreContainer.getCore(rulesCoreName);
        SearchHandler searchHandler = getSearchHandler(rulesCore);
        RefCounted<SolrIndexSearcher> rulesSearcher = rulesCore.getSearcher();
        int ruleCounter = 0, matchedRules = 0;

        try {
            do {
                ruleParams.set(CommonParams.START, ruleCounter);

                logger.debug("Searching rules core - rules processed so far " + ruleCounter);
                SolrQueryResponse response = new SolrQueryResponse();
                rulesCore.execute(searchHandler, new LocalSolrQueryRequest(rulesCore, ruleParams), response);
                ResultContext result = (ResultContext) response.getValues().get("response");

                if(result != null) {
                    DocList rules = result.docs;
                    DocIterator ruleIterator = rules.iterator();
                    matchedRules = rules.matches();

                    //Process rules
                    while(ruleIterator.hasNext()) {
                        ruleCounter++;
                        Document ruleDoc = rulesSearcher.get().doc(ruleIterator.nextDoc());

                        if (PageType.search == pageType && !filterExactMatch(qParam, ruleDoc)) {
                            // Skip this rule as an exact match was required, but got only a partial match.
                            continue;
                        }

                        RuleType ruleType = RuleType.valueOf(ruleDoc.get(RuleConstants.FIELD_RULE_TYPE));
                        addRuleToMap(rulesMap, ruleType, ruleDoc);
                    }
                }
                else {
                    logger.error("An error occurred when searching for matching rules. Processed rules so far: " + ruleCounter, response.getException());
                    break;
                }
            }
            while(ruleCounter < matchedRules);

            logger.debug("Rules found: " + matchedRules);
        }
        finally {
            rulesSearcher.decref();
        }

        return rulesMap;
    }

    /**
     * Checks if the given rule was configured as an exact match and the query 'q' matches the query in the rule.
     * <p/>
     * This method is used to filter out rules when exact matches are required. Rules query field is tokenized, so it
     * will always matches even when the query is not exactly the same.
     * <p/>
     * We want to support either partial or exact query matches. So if the rule query field value is between brackets, it
     * tells the rule manager that an exact match is desired. If the rule query has brackets and is not an exact match, this
     * method will return false.
     * @param q Query to check for
     * @param rule Rule whose query field should match the given query
     * @return true if the given query ('q') matches the rule query field and an exact was required, true otherwise.
     */
    private boolean filterExactMatch(String q, Document rule) {
        String targetQuery = rule.get(RuleConstants.FIELD_QUERY);

        if (isExactMatch(targetQuery)) {
            targetQuery = removeBrackets(targetQuery).toLowerCase();
            return targetQuery.equals(q.toLowerCase());
        }
        return true;
    }

    /**
     * Return true if the given query is an exact match, owtherwise false. The exact match syntax is to put the query
     * in the rule between brackets. For example ("the bike").
     */
    private boolean isExactMatch(String query) {
        return query != null && query.startsWith("[") && query.endsWith("]");

    }

    /**
     * Just a helper method to strip off the characters
     */
    private String removeBrackets(String query) {
        return query.substring(1, query.length() - 1);
    }

    /**
     * Prepares a query to the rules index based on the type of request received and the provided params.
     * <p/>
     * This query is intended to match any rules that apply for the current request.
     * @param requestParams Parameters on the current request being processed (i.e. search, category browsing, rule based pages, etc).
     * @param pageType Type of page to which this request belongs to.
     * @return Query ready to be sent to the rules core, to fetch all rules that apply for the given request.
     * @throws IOException If there are missing required values.
     */
    private SolrQuery getRulesQuery(SolrParams requestParams, PageType pageType) throws IOException {
        String catalogId = requestParams.get(RuleManagerParams.CATALOG_ID);

        if(catalogId == null) {
            logger.debug("No catalog ID provided, bypassing this request.");
            return null;
        }

        StringBuilder stringBuilder = new StringBuilder();
        
        //Create the rules query
        if(pageType == PageType.search) {
            String qParam = requestParams.get(CommonParams.Q);

            if(StringUtils.isEmpty(qParam)) {
                throw new IOException("Cannot process search request because the 'q' param is empty.");
            }

            stringBuilder.append("(target:allpages OR target:searchpages) AND ((");
            stringBuilder.append(ClientUtils.escapeQueryChars(qParam.toLowerCase()));
            stringBuilder.append(")^2 OR query:__all__)");
        } else {
            stringBuilder.append("(target:allpages OR target:categorypages)");
        }

        SolrQuery ruleParams = new SolrQuery(stringBuilder.toString());

        //Common params
        ruleParams.set(CommonParams.ROWS, PAGE_SIZE);
        ruleParams.set(CommonParams.FL, RuleConstants.FIELD_ID, RuleConstants.FIELD_BOOST_FUNCTION, RuleConstants.FIELD_FACET_FIELD, RuleConstants.FIELD_COMBINE_MODE, RuleConstants.FIELD_QUERY, RuleConstants.FIELD_CATEGORY);

        //Sorting options
        ruleParams.addSort(RuleConstants.FIELD_SORT_PRIORITY, SolrQuery.ORDER.asc);
        ruleParams.addSort(RuleConstants.FIELD_SCORE, SolrQuery.ORDER.asc);
        ruleParams.addSort(RuleConstants.FIELD_ID, SolrQuery.ORDER.asc);

        //Filter queries
        StringBuilder filterQueries =  new StringBuilder().append("(").append(RuleConstants.FIELD_CATEGORY).append(":").append(RuleConstants.WILDCARD);

        String categoryFilter = requestParams.get(RuleManagerParams.CATEGORY_FILTER);
        if (StringUtils.isNotBlank(categoryFilter)) {
            filterQueries.append(" OR ").append(RuleConstants.FIELD_CATEGORY).append(":").append(categoryFilter);
        }

        filterQueries.append(") AND ").append("(").append(RuleConstants.FIELD_SITE_ID).append(":").append(RuleConstants.WILDCARD);

        String[] sites = requestParams.getParams(RuleManagerParams.SITE_IDS);

        if (sites != null) {
            for(String site : sites) {
                filterQueries.append(" OR ").append(RuleConstants.FIELD_SITE_ID).append(":").append(site);
            }
        }
<<<<<<< HEAD

        filterQueries.append(") AND ").append("(").append(RuleConstants.FIELD_CATALOG_ID).append(":").append(RuleConstants.WILDCARD).append(" OR ").append(RuleConstants.FIELD_CATALOG_ID).append(":").append(catalogId).append(")");
=======
        
        filterQueries.append(") AND ").append("(brandId:").append(RuleConstants.WILDCARD);
        String brandId = requestParams.get(RuleManagerParams.BRAND_ID);
        if(StringUtils.isNotBlank(brandId)) {
            filterQueries.append(" OR ").append("brandId:" + brandId);
        }
        
        filterQueries.append(") AND ").append("(subTarget:").append(RuleConstants.WILDCARD);
   	    String subTarget = requestParams.get(RuleManagerParams.SUB_TARGET);        
    	
        if(StringUtils.isNotBlank(subTarget)) {            
        	if(subTarget.equals("Outlet")) {
        		filterQueries.append(" OR ").append("subTarget:" + "Outlet");
        	} else if(subTarget.equals("Retail")) {
        		filterQueries.append(" OR ").append("subTarget:" + "Retail");
        	}
        }
        filterQueries.append(") AND ").append("(catalogId:").append(RuleConstants.WILDCARD).append(" OR ").append("catalogId:").append(catalogId).append(")");
>>>>>>> d9d3c56a

        //Notice how the current datetime (NOW wildcard on Solr) is rounded to days (NOW/DAY). This allows filter caches
        //to be reused and hopefully improve performance. If you don't round to day, NOW is very precise (up to milliseconds); so every query
        //would need a new entry on the filter cache...
        //Also, notice that NOW/DAY is midnight from last night, and NOW/DAY+1DAY is midnight today.
        //The below query is intended to match rules with null start or end dates, or start and end dates in the proper range.
<<<<<<< HEAD
        filterQueries.append(" AND ").append("-(((").append(RuleConstants.FIELD_START_DATE).append(":[* TO *]) AND -(").append(RuleConstants.FIELD_START_DATE).append(":[* TO NOW/DAY+1DAY])) OR (").append(RuleConstants.FIELD_END_DATE).append(":[* TO *] AND -").append(RuleConstants.FIELD_END_DATE).append(":[NOW/DAY+1DAY TO *]))");

=======
        filterQueries.append(" AND ").append("-(((startDate:[* TO *]) AND -(startDate:[* TO NOW/DAY+1DAY])) OR (endDate:[* TO *] AND -endDate:[NOW/DAY+1DAY TO *]))");
        
>>>>>>> d9d3c56a
        ruleParams.add(CommonParams.FQ, filterQueries.toString());

        return ruleParams;
    }

    /**
     * Get core for facet fields.
     * @return SolrCore for facet fields, or null if not found.
     */
    SolrCore getFacetsCore() {
        return coreContainer.getCore(facetsCoreName);
    }

    /**
     * Helper method that updates a given rule map.
     * @param rulesMap Rule map to update.
     * @param ruleType The type of rule being added.
     * @param ruleDoc Rule doc to insert into the map.
     */
    private void addRuleToMap(Map<RuleType, List<Document>> rulesMap, RuleType ruleType, Document ruleDoc) {
        List<Document> ruleList = rulesMap.get(ruleType);

        if(ruleList == null) {
            ruleList = new LinkedList<Document>();
            rulesMap.put(ruleType, ruleList);
        }

        ruleList.add(ruleDoc);
    }

    /**
     * Set filter queries params, used for faceting and filtering of results.
     * @param requestParams Original request params
     * @param ruleParams The new query parameters added by the rules component.
     */
    private void setFilterQueries(SolrParams requestParams, MergedSolrParams ruleParams) {
        String catalogId = requestParams.get(RuleManagerParams.CATALOG_ID);
        ruleParams.setFacetPrefix(RuleConstants.FIELD_CATEGORY, "1." + catalogId + ".");
        ruleParams.addFilterQuery(RuleConstants.FIELD_CATEGORY + ":0." + catalogId);

        String categoryFilter = requestParams.get(RuleManagerParams.CATEGORY_FILTER);
        if (categoryFilter == null) {
            return;
        }

        ruleParams.addFilterQuery(RuleConstants.FIELD_CATEGORY + ":" + categoryFilter);
        int levelIndex = categoryFilter.indexOf('.');
        int categoryFacetPrefixLevel = Integer.valueOf(categoryFilter.substring(0, levelIndex)) + 1;
        ruleParams.setFacetPrefix(RuleConstants.FIELD_CATEGORY, categoryFacetPrefixLevel + "." + categoryFilter.substring(levelIndex + 1) + ".");
    }

    /**
     * Creates a named list with all rules that are being applied to the current request.
     * <p/>
     * The final named list can be added to the search response, for debugging purposes.
     * @param rulesMap Map of rules that were found by the manager component.
     * @param ruleParams List of params that will be added to the original query due found rules.
     * @return named list can be added to the search response, for debugging purposes.
     */
    private NamedList<Object> getDebugInfo(Map<RuleType, List<Document>> rulesMap, SolrParams ruleParams) {
        NamedList<Object> debugInfo = new NamedList<Object>();
        debugInfo.add("rules", rulesMap);
        debugInfo.add("ruleParams", ruleParams.toString());

        return debugInfo;
    }

    /**
     * Enumeration of valid rule types understood by RuleManager
     */
    public enum RuleType {
        facetRule() {
            void setParams(RuleManagerComponent component, MergedSolrParams ruleParams, List<Document> rules, FacetHandler facetHandler) throws IOException {
                for(Document rule : rules) {
                    if(RuleConstants.COMBINE_MODE_REPLACE.equals(rule.get(RuleConstants.FIELD_COMBINE_MODE))) {
                        facetHandler.clear();
                    }

                    String facetsQueryString = getQueryString(rule);
                    if(facetsQueryString == null) {
                        continue;
                    }

                    searchFacets(component, facetsQueryString, facetHandler);
                }

                facetHandler.setParams(ruleParams);
            }

            /**
             * Search for matching facets.
             * @param component The rules component.
             * @param facetsQueryString Facets query string to search for.
             * @param facetHandler Facet handler where found facets will be stored.
             * @throws IOException If can't lookup for facet fields.
             */
            private void searchFacets(RuleManagerComponent component, String facetsQueryString, FacetHandler facetHandler) throws IOException {
                SolrCore facetsCore = component.getFacetsCore();
                SearchHandler searchHandler = component.getSearchHandler(facetsCore);
                RefCounted<SolrIndexSearcher> facetsSearcher = facetsCore.getSearcher();

                try {
                    //Prepare query to rules index
                    SolrQuery params = new SolrQuery(facetsQueryString);
                    params.set(CommonParams.ROWS, PAGE_SIZE);
                    int facetCounter = 0, matchedFacets = 0;

                    do {
                        params.set(CommonParams.START, facetCounter);

                        logger.debug("Searching facets core - facets processed so far " + facetCounter);
                        SolrQueryResponse response = new SolrQueryResponse();
                        facetsCore.execute(searchHandler, new LocalSolrQueryRequest(facetsCore, params), response);

                        ResultContext result = (ResultContext) response.getValues().get("response");

                        if(result != null) {
                            DocList facets = result.docs;
                            DocIterator facetsIterator = facets.iterator();
                            matchedFacets = facets.matches();

                            while(facetsIterator.hasNext()) {
                                facetCounter++;
                                int facetId = facetsIterator.nextDoc();
                                facetHandler.addFacet(facetsSearcher.get().doc(facetId));
                            }
                        }
                        else {
                            logger.error("An error occurred when searching for facets. Processed facets so far: " + facetCounter, response.getException());
                            break;
                        }
                    }
                    while(facetCounter < matchedFacets);

                    logger.debug("Matched facets: " + matchedFacets);
                }
                finally {
                    facetsSearcher.decref();
                }
            }

            /**
             * Gets a valid facets query out of a given rule facet ids.
             * @param rule Rule to get the ids from.
             * @return A query string composed of the given rule facet ids. Null if there were no facet IDs.
             */
            private String getQueryString(Document rule) {
                String[] facetIds = rule.getValues(RuleConstants.FIELD_FACET_ID);

                if(facetIds.length > 0) {
                    StringBuilder facetsQueryString = new StringBuilder();

                    for(String facetId : facetIds) {
                        facetsQueryString.append(RuleConstants.FIELD_ID).append(":").append(facetId).append(" OR ");
                    }

                    facetsQueryString.setLength(facetsQueryString.length() - 4);

                    return facetsQueryString.toString();
                }
                else {
                    return  null;
                }
            }
        },
        boostRule() {
            void setParams(RuleManagerComponent component, MergedSolrParams query, List<Document> rules, FacetHandler facetHandler) {
                String[] sortFields = query.getParams(CommonParams.SORT);
                if (sortFields != null && sortFields.length > 1) {
                    //User has selected a sorting option, ignore manual boosts
                    return;
                }

                if(rules.size() >= 1) {
                    String[] products = rules.get(0).getValues(RuleConstants.FIELD_BOOSTED_PRODUCTS);

                    if (products != null && products.length > 0) {
                        StringBuilder b = new StringBuilder("fixedBoost(productId,");

                        for (String product : products) {
                            b.append("'").append(product).append("',");
                        }

                        b.setLength(b.length() - 1);
                        b.append(")");
                        query.addSort(b.toString(), SolrQuery.ORDER.asc);
                    }

                    //TODO handle multiple boost rules
                }
            }
        },
        blockRule() {
            void setParams(RuleManagerComponent component, MergedSolrParams query, List<Document> rules, FacetHandler facetHandler) {
                for (Document rule : rules) {
                    String[] products = rule.getValues(RuleConstants.FIELD_BLOCKED_PRODUCTS);

                    if (products != null) {
                        for (String product : products) {
                            query.addFilterQuery("-productId:" + product);
                        }
                    }
                }
            }
        },
        redirectRule() {
            @Override
            void setParams(RuleManagerComponent component, MergedSolrParams query, List<Document> rules, FacetHandler facetHandler) {
                //for redirect rules we don't need a enum entry to add parameters to the query
                //but to avoid an exception while on:  RuleType.valueOf(entry.getKey());  we are adding
                //this empty entry. The redirect itself will be handled by the rule manager
            }

        },
        rankingRule() {
            @Override
            void setParams(RuleManagerComponent component, MergedSolrParams query, List<Document> rules, FacetHandler facetHandler) {
                for (Document rule : rules) {
                    String boostFunction = rule.get(RuleConstants.FIELD_BOOST_FUNCTION);

                    if (boostFunction != null) {
                        query.add(RuleConstants.FIELD_BOOST, boostFunction);
                    }
                }
            }
        };

        abstract void setParams(RuleManagerComponent component, MergedSolrParams query, List<Document> rules, FacetHandler facetHandler) throws IOException;
    }
}<|MERGE_RESOLUTION|>--- conflicted
+++ resolved
@@ -505,42 +505,32 @@
                 filterQueries.append(" OR ").append(RuleConstants.FIELD_SITE_ID).append(":").append(site);
             }
         }
-<<<<<<< HEAD
-
-        filterQueries.append(") AND ").append("(").append(RuleConstants.FIELD_CATALOG_ID).append(":").append(RuleConstants.WILDCARD).append(" OR ").append(RuleConstants.FIELD_CATALOG_ID).append(":").append(catalogId).append(")");
-=======
-        
+
         filterQueries.append(") AND ").append("(brandId:").append(RuleConstants.WILDCARD);
         String brandId = requestParams.get(RuleManagerParams.BRAND_ID);
         if(StringUtils.isNotBlank(brandId)) {
-            filterQueries.append(" OR ").append("brandId:" + brandId);
-        }
-        
+            filterQueries.append(" OR ").append("brandId:").append(brandId);
+        }
+
         filterQueries.append(") AND ").append("(subTarget:").append(RuleConstants.WILDCARD);
    	    String subTarget = requestParams.get(RuleManagerParams.SUB_TARGET);        
     	
         if(StringUtils.isNotBlank(subTarget)) {            
         	if(subTarget.equals("Outlet")) {
-        		filterQueries.append(" OR ").append("subTarget:" + "Outlet");
+        		filterQueries.append(" OR ").append("subTarget:").append("Outlet");
         	} else if(subTarget.equals("Retail")) {
-        		filterQueries.append(" OR ").append("subTarget:" + "Retail");
+        		filterQueries.append(" OR ").append("subTarget:").append("Retail");
         	}
         }
-        filterQueries.append(") AND ").append("(catalogId:").append(RuleConstants.WILDCARD).append(" OR ").append("catalogId:").append(catalogId).append(")");
->>>>>>> d9d3c56a
+
+        filterQueries.append(") AND ").append("(").append(RuleConstants.FIELD_CATALOG_ID).append(":").append(RuleConstants.WILDCARD).append(" OR ").append(RuleConstants.FIELD_CATALOG_ID).append(":").append(catalogId).append(")");
 
         //Notice how the current datetime (NOW wildcard on Solr) is rounded to days (NOW/DAY). This allows filter caches
         //to be reused and hopefully improve performance. If you don't round to day, NOW is very precise (up to milliseconds); so every query
         //would need a new entry on the filter cache...
         //Also, notice that NOW/DAY is midnight from last night, and NOW/DAY+1DAY is midnight today.
         //The below query is intended to match rules with null start or end dates, or start and end dates in the proper range.
-<<<<<<< HEAD
         filterQueries.append(" AND ").append("-(((").append(RuleConstants.FIELD_START_DATE).append(":[* TO *]) AND -(").append(RuleConstants.FIELD_START_DATE).append(":[* TO NOW/DAY+1DAY])) OR (").append(RuleConstants.FIELD_END_DATE).append(":[* TO *] AND -").append(RuleConstants.FIELD_END_DATE).append(":[NOW/DAY+1DAY TO *]))");
-
-=======
-        filterQueries.append(" AND ").append("-(((startDate:[* TO *]) AND -(startDate:[* TO NOW/DAY+1DAY])) OR (endDate:[* TO *] AND -endDate:[NOW/DAY+1DAY TO *]))");
-        
->>>>>>> d9d3c56a
         ruleParams.add(CommonParams.FQ, filterQueries.toString());
 
         return ruleParams;
