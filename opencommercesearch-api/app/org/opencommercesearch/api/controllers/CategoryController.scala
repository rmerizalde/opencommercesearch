package org.opencommercesearch.api.controllers

/*
* Licensed to OpenCommerceSearch under one
* or more contributor license agreements. See the NOTICE file
* distributed with this work for additional information
* regarding copyright ownership. OpenCommerceSearch licenses this
* file to you under the Apache License, Version 2.0 (the
* "License"); you may not use this file except in compliance
* with the License. You may obtain a copy of the License at
*
* http://www.apache.org/licenses/LICENSE-2.0
*
* Unless required by applicable law or agreed to in writing,
* software distributed under the License is distributed on an
* "AS IS" BASIS, WITHOUT WARRANTIES OR CONDITIONS OF ANY
* KIND, either express or implied. See the License for the
* specific language governing permissions and limitations
* under the License.
*/

import play.api.libs.concurrent.Execution.Implicits._
import play.api.mvc._
import play.api.libs.json.{JsError, Json}
import play.api.Logger
import scala.concurrent.Future
import org.opencommercesearch.api.models.{Category, Brand, CategoryList}
import org.opencommercesearch.api.Global._
import org.apache.solr.client.solrj.request.AsyncUpdateRequest
import org.apache.solr.client.solrj.SolrQuery
import org.opencommercesearch.api.service.CategoryService
import com.wordnik.swagger.annotations._
import javax.ws.rs.PathParam
import javax.ws.rs.QueryParam
import org.apache.commons.lang3.StringUtils
import scala.collection.convert.Wrappers.JIterableWrapper
<<<<<<< HEAD
import org.apache.solr.client.solrj.response.UpdateResponse
import org.opencommercesearch.api.common.FacetQuery
import scala.collection.JavaConversions._
=======
import org.apache.solr.common.SolrDocument
import org.apache.solr.common.params.SolrParams
import org.apache.solr.client.solrj.response.UpdateResponse
>>>>>>> 957ac5db


@Api(value = "categories", basePath = "/api-docs/categories", description = "Category API endpoints")
object CategoryController extends BaseController with FacetQuery{

  val categoryService = new CategoryService(solrServer)

  @ApiOperation(value = "Searches categories", notes = "Returns category information for a given category", response = classOf[Category], httpMethod = "GET")
  @ApiResponses(value = Array(new ApiResponse(code = 404, message = "Category not found")))
  @ApiImplicitParams(value = Array(
    new ApiImplicitParam(name = "fields", value = "Comma delimited field list", defaultValue = "name", required = false, dataType = "string", paramType = "query"),
    new ApiImplicitParam(name = "maxLevels", value = "Max taxonomy levels to return. For example, if set to 1 will only retrieve the immediate children. If set to 2, will return immediate children plus the children of them, and so on. Setting it to zero will have no effect.", defaultValue = "1", required = false, dataType = "int", paramType = "query")
  ))
  def findById(
      version: Int,
      @ApiParam(value = "A category id", required = true)
      @PathParam("id")
      id: String,
      @ApiParam(defaultValue="false", allowableValues="true,false", value = "Display preview results", required = false)
      @QueryParam("preview")
      preview: Boolean) = Action.async { implicit request =>
<<<<<<< HEAD

    val startTime = System.currentTimeMillis()
    val catalogQuery = withSearchCollection(withFieldFacet("categoryPath", new SolrQuery("*:*")), preview)
    catalogQuery.addFilterQuery("ancestorCategoryId:" + id)

    if(Logger.isDebugEnabled) {
      Logger.debug(s"Searching for child categories for $id with query ${catalogQuery.toString}")
    }

    val future = solrServer.query(catalogQuery).flatMap( catalogResponse => {
      val facetFields = catalogResponse.getFacetFields
      var taxonomyFuture: Future[SimpleResult] = null

      if(facetFields != null) {
        facetFields.map( facetField => {
          if("categorypath".equals(facetField.getName.toLowerCase)) {
            Logger.debug(s"Got ${facetField.getValueCount} different category paths for category ${id}")

            val storage = withNamespace(storageFactory, preview)

            if(facetField.getValueCount > 0) {
              val categoryPaths = facetField.getValues.map(facetValue => {facetValue.getName})
              val maxLevels = Integer.parseInt(request.getQueryString("maxLevels").getOrElse("1"))
              taxonomyFuture = categoryService.getTaxonomyForCategory(id, categoryPaths, maxLevels, fieldList(true), storage).map( category => {
                Ok(Json.obj(
                  "metadata" -> Json.obj(
                    "time" -> (System.currentTimeMillis() - startTime)),
                    "category" -> category))
              })
            }
          }
        })
      }

      if(taxonomyFuture != null) {
        withErrorHandling(taxonomyFuture, s"Cannot retrieve category with id $id")
      }
      else {
        Future(NotFound(Json.obj("message" -> s"Cannot retrieve category with id $id")))
      }
=======
    
    val storage = withNamespace(storageFactory, preview)
    val future = storage.findCategory(id, fieldList()).map( category => {
      if(category != null) {
	      Ok(Json.obj(
	          "category" -> Json.toJson(category)))
      } else {
        Logger.debug("Category " + id + " not found")
        NotFound(Json.obj(
          "message" -> s"Cannot find category with id [$id]"
        ))
      }
>>>>>>> 957ac5db
    })
    
    withErrorHandling(future, s"Cannot retrieve category with id [$id]")
  }

  @ApiOperation(value = "Creates categories", notes = "Creates/updates the given categories", httpMethod = "PUT")
  @ApiImplicitParams(value = Array(
    new ApiImplicitParam(name = "categories", value = "Categories to create/update", required = true, dataType = "org.opencommercesearch.api.models.CategoryList", paramType = "body")
  ))
  @ApiResponses(value = Array(
    new ApiResponse(code = 400, message = "Missing required fields"),
    new ApiResponse(code = 400, message = "Exceeded maximum number of categories that can be created at once")
  ))
  def bulkCreateOrUpdate(
    version: Int,
    @ApiParam(defaultValue="false", allowableValues="true,false", value = "Create categories in preview", required = false)
    @QueryParam("preview")
    preview: Boolean) = Action.async (parse.json(maxLength = 1024 * 2000)) { implicit request =>
    Json.fromJson[CategoryList](request.body).map { categoryList =>
      val categories = categoryList.categories
      if (categories.size > MaxUpdateCategoryBatchSize) {
        Future.successful(BadRequest(Json.obj(
          "message" -> s"Exceeded number of categories. Maximum is $MaxUpdateCategoryBatchSize")))
      } else {
        try {
          val storage = withNamespace(storageFactory, preview)
          val storageFuture = storage.saveCategory(categories:_*)
          
          val update = withCategoryCollection(new AsyncUpdateRequest(), preview)
          val docs = categoryList.toDocuments
          update.add(docs)
          val searchFuture: Future[UpdateResponse] = update.process(solrServer)
          
          val future: Future[SimpleResult] = storageFuture zip searchFuture map { case (r1, r2) =>
            Created
          }

          withErrorHandling(future, s"Cannot store categories with ids [${categories map (_.id) mkString ","}]")
      } catch {
          case e: IllegalArgumentException =>
            Logger.error(e.getMessage)
            Future.successful(BadRequest(Json.obj(
              "message" -> e.getMessage
            )))
        }
      }
    }.recover {
      case e: JsError =>
        Future.successful(BadRequest(Json.obj(
          "message" -> "Missing required fields",
          "detail" -> JsError.toFlatJson(e))))

    }.get
  }

  @ApiOperation(value = "Deletes categories", notes = "Deletes categories that were not updated in a given feed", httpMethod = "DELETE")
  def deleteByTimestamp(
      version: Int = 1,
      @ApiParam(value = "The feed timestamp. All categories with a different timestamp are deleted", required = true)
      @QueryParam("feedTimestamp")
      feedTimestamp: Long,
      @ApiParam(defaultValue="false", allowableValues="true,false", value = "Delete categories in preview", required = false)
      @QueryParam("preview")
      preview: Boolean) = Action.async { implicit request =>
    val update = withCategoryCollection(new AsyncUpdateRequest(), preview)
    update.deleteByQuery("-feedTimestamp:" + feedTimestamp)

    val future: Future[SimpleResult] = update.process(solrServer).map( response => {
      NoContent
    })

    withErrorHandling(future, s"Cannot delete product before feed timestamp [$feedTimestamp]")
  }

  @ApiOperation(value = "Suggests categories", notes = "Returns category suggestions for given partial category name", response = classOf[Category], httpMethod = "GET")
  @ApiImplicitParams(value = Array(
    new ApiImplicitParam(name = "offset", value = "Offset in the complete suggestion result set", defaultValue = "0", required = false, dataType = "int", paramType = "query"),
    new ApiImplicitParam(name = "limit", value = "Maximum number of suggestions", defaultValue = "10", required = false, dataType = "int", paramType = "query"),
    new ApiImplicitParam(name = "fields", value = "Comma delimited field list", defaultValue = "name", required = false, dataType = "string", paramType = "query")
  ))
  @ApiResponses(value = Array(new ApiResponse(code = 400, message = "Partial category name is too short")))
  def findSuggestions(
      version: Int,
      @ApiParam(value = "Partial category name", required = true)
      @QueryParam("q")
      query: String,
      @ApiParam(value = "Site to search", required = true)
      @QueryParam("site")
      site: String,
      @ApiParam(defaultValue="false", allowableValues="true,false", value = "Display preview results", required = false)
      @QueryParam("preview")
      preview: Boolean) = Action.async { implicit request =>
    val solrQuery = withCategoryCollection(new SolrQuery(query), preview)
    //@todo: solrQuery.addFilterQu.
    // ery(s"catalogs:$site")

    findSuggestionsFor(classOf[Category], "categories" , solrQuery)
  }

  @ApiOperation(value = "Return all brands", notes = "Returns all brands for a given category", response = classOf[Brand], httpMethod = "GET")
  @ApiResponses(value = Array(new ApiResponse(code = 404, message = "Category not found")))
  @ApiImplicitParams(value = Array(
    new ApiImplicitParam(name = "fields", value = "Comma delimited field list", defaultValue = "name", required = false, dataType = "string", paramType = "query")
  ))
  def findBrandsByCategoryId(
     version: Int,
     @ApiParam(value = "A category id", required = true)
     @PathParam("id")
     id: String,
     @ApiParam(defaultValue="false", allowableValues="true,false", value = "Display preview results", required = false)
     @QueryParam("preview")
     preview: Boolean,
     @ApiParam(defaultValue="50", value = "Max number of brands", required = false)
     @QueryParam("facetLimit")
     facetLimit: Int) = Action.async { implicit request =>

    val startTime = System.currentTimeMillis()
    val catalogQuery = withSearchCollection(new SolrQuery("*:*"), preview)
    if (StringUtils.isNotBlank(id)) {
      //create solr query obj to query the product catalog filtering by ancestorCategoryId property and 
      //generate a field facet by brandId for brands with at least 1 result
      Logger.debug(s"Query brands for category Id [$id]")
<<<<<<< HEAD
      
      catalogQuery.addFilterQuery(s"ancestorCategoryId:$id")
      catalogQuery.setRows(0)
      
      catalogQuery.setFacet(true)
      catalogQuery.addFacetField("brandId")
      catalogQuery.setFacetLimit(facetLimit)
      catalogQuery.setFacetMinCount(1)
=======
      catalogQuery.addFilterQuery(s"ancestorCategoryId:$id")
      //add to the query a field facet for brandId, with a default facet limit of 50
      //and 0 rows in the result
      withFieldFacet("brandId", facetLimit, 0, catalogQuery)
>>>>>>> 957ac5db
    }

    solrServer.query(catalogQuery).flatMap( categoryResponse => {
      //query the SOLR product catalog with the query we generated in the code above.
      val brandFacet = categoryResponse.getFacetField("brandId")
      
<<<<<<< HEAD
      if (brandFacet != null && brandFacet.getValueCount > 0) {
        //if we have results from the product catalog collection, 
        //then generate another SOLR query object to query the brand collection. 
        //The query consists of a bunch of 'OR' statements generated from the brand facet filter elements
        val brandIds = JIterableWrapper(brandFacet.getValues).map(filter =>  filter.getName)
        
	    val storage = withNamespace(storageFactory, preview)
	    val future = storage.findBrands(brandIds, fieldList(true)).map( categories => {
=======
      if (brandFacet != null && brandFacet.getValueCount() > 0) {
        //if we have results from the product catalog collection, 
        //then generate another SOLR query object to query the brand collection. 
        //The query consists of a bunch of 'OR' statements generated from the brand facet filter elements
        val brandIds = JIterableWrapper(brandFacet.getValues()).map(filter =>  filter.getName)
        
	    val storage = withNamespace(storageFactory, preview)
	    val future = storage.findBrands(brandIds, fieldList()).map( categories => {
	
>>>>>>> 957ac5db
		    //now we need to retrieve the actual brand objects from the brand collection  
		    if(categories != null) {
		      Ok(Json.obj(
	                "metadata" -> Json.obj(
	                   "categoryId" -> id,
	                   "found" -> brandIds.size,
	                   "time" -> (System.currentTimeMillis() - startTime)),
	                "brands" -> Json.toJson(categories)
	                //the categories obj is like a sql result set, it's an iterable that can only be read once
	          ))
		    } else {
		      Logger.debug("Category " + id + " not found")
		        NotFound(Json.obj(
		          "message" -> s"Cannot find category with id [$id]"
		      ))
		    }
	    })
	    
	    withErrorHandling(future, s"Cannot find category with id [$id]")

      } else {
        //if the product catalog didn't return filters for the brand facet, then return a null query
        Logger.debug(s"No brands available for category id [$id]")
        Future[SimpleResult](NotFound(Json.obj(
                "message" -> s"No brands available for category id [$id]"
        )))
      } 
    })
  }
}
 <|MERGE_RESOLUTION|>--- conflicted
+++ resolved
@@ -34,15 +34,9 @@
 import javax.ws.rs.QueryParam
 import org.apache.commons.lang3.StringUtils
 import scala.collection.convert.Wrappers.JIterableWrapper
-<<<<<<< HEAD
 import org.apache.solr.client.solrj.response.UpdateResponse
 import org.opencommercesearch.api.common.FacetQuery
 import scala.collection.JavaConversions._
-=======
-import org.apache.solr.common.SolrDocument
-import org.apache.solr.common.params.SolrParams
-import org.apache.solr.client.solrj.response.UpdateResponse
->>>>>>> 957ac5db
 
 
 @Api(value = "categories", basePath = "/api-docs/categories", description = "Category API endpoints")
@@ -64,7 +58,6 @@
       @ApiParam(defaultValue="false", allowableValues="true,false", value = "Display preview results", required = false)
       @QueryParam("preview")
       preview: Boolean) = Action.async { implicit request =>
-<<<<<<< HEAD
 
     val startTime = System.currentTimeMillis()
     val catalogQuery = withSearchCollection(withFieldFacet("categoryPath", new SolrQuery("*:*")), preview)
@@ -105,20 +98,6 @@
       else {
         Future(NotFound(Json.obj("message" -> s"Cannot retrieve category with id $id")))
       }
-=======
-    
-    val storage = withNamespace(storageFactory, preview)
-    val future = storage.findCategory(id, fieldList()).map( category => {
-      if(category != null) {
-	      Ok(Json.obj(
-	          "category" -> Json.toJson(category)))
-      } else {
-        Logger.debug("Category " + id + " not found")
-        NotFound(Json.obj(
-          "message" -> s"Cannot find category with id [$id]"
-        ))
-      }
->>>>>>> 957ac5db
     })
     
     withErrorHandling(future, s"Cannot retrieve category with id [$id]")
@@ -241,28 +220,17 @@
       //create solr query obj to query the product catalog filtering by ancestorCategoryId property and 
       //generate a field facet by brandId for brands with at least 1 result
       Logger.debug(s"Query brands for category Id [$id]")
-<<<<<<< HEAD
-      
       catalogQuery.addFilterQuery(s"ancestorCategoryId:$id")
-      catalogQuery.setRows(0)
-      
-      catalogQuery.setFacet(true)
-      catalogQuery.addFacetField("brandId")
-      catalogQuery.setFacetLimit(facetLimit)
-      catalogQuery.setFacetMinCount(1)
-=======
-      catalogQuery.addFilterQuery(s"ancestorCategoryId:$id")
+
       //add to the query a field facet for brandId, with a default facet limit of 50
       //and 0 rows in the result
-      withFieldFacet("brandId", facetLimit, 0, catalogQuery)
->>>>>>> 957ac5db
+      withFieldFacet("brandId", catalogQuery)
     }
 
     solrServer.query(catalogQuery).flatMap( categoryResponse => {
       //query the SOLR product catalog with the query we generated in the code above.
       val brandFacet = categoryResponse.getFacetField("brandId")
       
-<<<<<<< HEAD
       if (brandFacet != null && brandFacet.getValueCount > 0) {
         //if we have results from the product catalog collection, 
         //then generate another SOLR query object to query the brand collection. 
@@ -271,17 +239,6 @@
         
 	    val storage = withNamespace(storageFactory, preview)
 	    val future = storage.findBrands(brandIds, fieldList(true)).map( categories => {
-=======
-      if (brandFacet != null && brandFacet.getValueCount() > 0) {
-        //if we have results from the product catalog collection, 
-        //then generate another SOLR query object to query the brand collection. 
-        //The query consists of a bunch of 'OR' statements generated from the brand facet filter elements
-        val brandIds = JIterableWrapper(brandFacet.getValues()).map(filter =>  filter.getName)
-        
-	    val storage = withNamespace(storageFactory, preview)
-	    val future = storage.findBrands(brandIds, fieldList()).map( categories => {
-	
->>>>>>> 957ac5db
 		    //now we need to retrieve the actual brand objects from the brand collection  
 		    if(categories != null) {
 		      Ok(Json.obj(
