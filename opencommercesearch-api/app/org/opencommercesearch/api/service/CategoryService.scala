package org.opencommercesearch.api.service

/*
* Licensed to OpenCommerceSearch under one
* or more contributor license agreements. See the NOTICE file
* distributed with this work for additional information
* regarding copyright ownership. OpenCommerceSearch licenses this
* file to you under the Apache License, Version 2.0 (the
* "License"); you may not use this file except in compliance
* with the License. You may obtain a copy of the License at
*
* http://www.apache.org/licenses/LICENSE-2.0
*
* Unless required by applicable law or agreed to in writing,
* software distributed under the License is distributed on an
* "AS IS" BASIS, WITHOUT WARRANTIES OR CONDITIONS OF ANY
* KIND, either express or implied. See the License for the
* specific language governing permissions and limitations
* under the License.
*/

import play.api.libs.concurrent.Execution.Implicits._
import play.api.Logger
import play.api.cache.Cache
import play.api.Play.current
import scala.concurrent.{Await, Future}
import scala.concurrent.duration._
import scala.collection.convert.Wrappers.JIterableWrapper
import java.util
import org.opencommercesearch.api.models.{Category, Product}
import org.opencommercesearch.api.common.{FieldList, ContentPreview}
import org.apache.solr.client.solrj.{AsyncSolrServer, SolrQuery}
import org.apache.solr.common.{SolrInputDocument, SolrDocument}
import org.opencommercesearch.api.Global.RealTimeRequestHandler
import org.opencommercesearch.api.Global.CategoryCacheTtl
import org.apache.commons.lang3.StringUtils
import scala.collection.mutable.HashMap


class CategoryService(var server: AsyncSolrServer) extends FieldList with ContentPreview {

  private val MaxTries = 3
  private val MaxResults = 50
  
<<<<<<< HEAD
  
  
=======
>>>>>>> fe85f28e
  def findById(id: String, preview: Boolean, fields: Option[String]) : Future[Option[Category]] = {
    var (query, hasNestedCategories) = 
      withNestedCategories(id,  withCategoryCollection(withFields(new SolrQuery(), fields), preview),  fields)
    
    //TODO gsegura: once we have mongo ready, change here to call it
    server.query(query).map( response => {
      
      if (hasNestedCategories) {
        val docs = response.getResults
        val lookupMap = HashMap.empty[String, SolrDocument]
        var mainDoc :SolrDocument = null;
        if (docs != null) {
            JIterableWrapper(docs).foreach(
                doc => {
                  val currentId = doc.getFieldValue("id").toString() 
                  lookupMap += (currentId -> doc)
                  if( id.equals(currentId) ) {
                    mainDoc = doc
                  }
                  Logger.debug("Found category " + id)
                }
            )
            if(mainDoc != null) {
                val category : Category = server.binder.getBean(classOf[Category], mainDoc)
                addNestedCategoryNames(category.childCategories, lookupMap);
                addNestedCategoryNames(category.parentCategories, lookupMap);
                Logger.debug(s"Found category [$id] - has nested child categories [$hasNestedCategories]")
                Some(category)
            } else {
              //failed to find the main doc
              None
            }
        } else {
          //solr docs were null
          None
        }
      }
      else {
          val doc = response.getResponse.get("doc").asInstanceOf[SolrDocument]
          if (doc != null) {
            Logger.debug("Found category " + id)
            Some(server.binder.getBean(classOf[Category], doc))
          } else {
            None
          }
      }
    })
  }

  def addNestedCategoryNames(categories: Option[Seq[Category]], lookupMap :HashMap[String, SolrDocument] ) = {
    for( cats <- categories) {
      cats.foreach(
        category => {
          for (id <- category.id) {
            if(lookupMap.contains(id)) {
              val solrDocument : SolrDocument =  lookupMap(id)
              //category.setName(solrDocument.getFieldValue("name").toString())
              //category.setSeoUrlToken(solrDocument.getFieldValue("seoUrlToken").toString())
              var newDoc :Category = server.binder.getBean(classOf[Category], solrDocument)
              category.name = newDoc.name
              category.seoUrlToken = newDoc.seoUrlToken
              category.catalogs = newDoc.catalogs
            } else {
              Logger.error(s"Missing nested category id reference [$id]")
            }
          }
        }
      )
    }
  }
  
  def findByIds(ids: Seq[String], preview: Boolean, fields: Option[String]) : Future[Option[Seq[Category]]] = {
    val query = withCategoryCollection(withFields(new SolrQuery(), fields), preview)

    query.setRequestHandler(RealTimeRequestHandler)
    ids.map(id => query.add("id", id))

    Logger.debug("Query categories " + ids)
    server.query(query).map( response => {
      val docs = response.getResponse.getAll("doc").asInstanceOf[util.List[SolrDocument]]
      if (docs != null && docs.size > 0) {
        Logger.debug("Found categories " + ids)
        Some(JIterableWrapper(docs).toSeq.map(doc => {
          val category = server.binder.getBean(classOf[Category], doc)

          category
        }))
      } else {
        None
      }
    })
  }

  /**
   * Generate the category tokens to create a hierarchical facet in Solr. Each
   * token is formatted such that encodes the depth information for each node
   * that appears as part of the path, and include the hierarchy separated by
   * a common separator (depth/first level category name/second level
   * category name/etc)
   *
   * @param doc
   *            The document to set the attributes to.
   * @param product
   *            The RepositoryItem for the product item descriptor
   * @param skuCatalogAssignments
   *            If the product is belongs to a category in any of those
   *            catalogs then that category is part of the returned value.
   */
  def loadCategoryPaths(doc: SolrInputDocument, product: Product, skuCatalogAssignments: Seq[String], preview: Boolean) : Unit = {
    if (product != null) {
      var tries = 1
      while (tries <= MaxTries) {
        try {
          tries += 1
          val generator = new SkuCategoryDataGenerator(doc, product, skuCatalogAssignments, preview)
          generator.generate()
          return
        } catch {
          case ex: Exception => {
            for (id <- product.id) {
              if (tries <= MaxTries) {
                doc.removeField("category")
                doc.removeField("categoryPath")
                doc.removeField("categoryNodes")
                doc.removeField("ancestorCategoryId")
                Logger.info(s"Attempt number $tries to retrieve category paths for $id after exception '${ex} - ${ex.getMessage}'")
              } else {
                Logger.error(s"Cannot load category paths for $id", ex)
              }
            }
          }
        }
      }
    }
  }

  private class SkuCategoryDataGenerator(
    val doc: SolrInputDocument,
    val product: Product,
    val skuCatalogAssignments: Seq[String],
    val preview: Boolean) {

    val Fields = Some("*")
    // use a high timeout while we block
    val Timeout = Duration(10, SECONDS)

    val hierarchyCategories = new util.ArrayList[Category]
    val tokenCache = new util.HashSet[String]
    val ancestorCache = new util.HashSet[String]
    val leafCache = new util.HashSet[String]
    lazy val keyPrefix = "category." + (if (preview) "preview." else "")

    def generate() : Unit = {
      for (productCategories <- product.categories) {
        for(productCategoryId <- productCategories) {
          // block for the moment. Not ideal but this code is used by the feed only. Feeds use a few thread (normally one)
          // to send products
          val c = Await.result(findCategoryById(productCategoryId), Timeout)

          for (category <- c) {
            if (isCategoryInCatalogs(category, skuCatalogAssignments)) {
              if (category.isRuleBased.get) {
                doc.addField("ancestorCategoryId", category.id.get)
              } else {
                loadCategoryPathsAndAncestorIds(doc, category, hierarchyCategories, skuCatalogAssignments, tokenCache, ancestorCache)
              }

              if(!category.isRuleBased.get) {
                leafCache.add(category.name.get)
              }
            }
          }
        }

        if(leafCache.size() > 0) {
          for(leaf <- JIterableWrapper(leafCache)) {
            doc.addField("categoryLeaves", leaf)
          }
        }

        val nodeCache = new util.HashSet[String]

        for(token <- new JIterableWrapper(tokenCache)){
          val splitToken = StringUtils.split(token, ".")
          if(splitToken != null && splitToken.length > 2) {
            var tokenList = util.Arrays.asList(splitToken:_*)
            tokenList = tokenList.subList(2, tokenList.size())
            if (!tokenList.isEmpty) {
              nodeCache.addAll(tokenList)
            }
          }
        }

        if(nodeCache.size() > 0) {
          nodeCache.removeAll(leafCache)

          for(node <- JIterableWrapper(nodeCache)) {
            doc.addField("categoryNodes", node)
          }
        }
      }
    }

    def findCategoryById(id: String) : Future[Option[Category]] = {
      val key = keyPrefix +  id
      val category = Cache.getAs[Category](key)

      if (category.isDefined) {
        Future.successful(category)
      } else {
        Logger.debug(s"Category $id not found in cache")
        findById(id, preview, Fields).map( category => {
          if (category.isDefined) {
            Cache.set(key, category.get, CategoryCacheTtl)
            Some(category.get)
          } else {
            None
          }
        })
      }
    }

    /**
     * Helper method to test if category is assigned to any of the given catalogs
     *
     * @param category
     *            the category to be tested
     * @param catalogs
     *            the set of categories to search in
     * @return
     */
    private def isCategoryInCatalogs(category: Category, catalogs: Seq[String]) : Boolean = {

        if (catalogs == null || catalogs.size == 0) {
            return false
        }

        for (categoryCatalogs <- category.catalogs) {
          if (categoryCatalogs != null) {
              for (categoryCatalog <- categoryCatalogs) {
                  if (catalogs.contains(categoryCatalog)) {
                      return true
                  }
              }
          }
        }
        false
    }

    /**
     * Helper method to generate the category tokens recursively
     *
     *
     * @param doc
     *            The document to set the attributes to.
     * @param category
     *            The repositoryItem of the current level
     * @param hierarchyCategories
     *            The list where we store the categories during the recursion
     * @param catalogAssignments
     *            The list of catalogs to restrict the category token generation
     */
    private def loadCategoryPathsAndAncestorIds(doc: SolrInputDocument, category: Category, hierarchyCategories: util.List[Category],
            catalogAssignments: Seq[String], tokenCache: util.Set[String], ancestorCache: util.Set[String]) : Unit = {
      if (category.parentCategories != null && category.parentCategories.isDefined && category.parentCategories.get.size > 0) {
        for (parentCategories <- category.parentCategories) {
          hierarchyCategories.add(0, category)
          for (parentCategory <- parentCategories; id <- parentCategory.id) {
            // block for the moment. Not ideal but this code is used by the feed only. Feeds use a few thread (normally one)
            // to send products
            val c = Await.result(findCategoryById(id), Timeout)

            for (category <- c) {
              loadCategoryPathsAndAncestorIds(doc, category, hierarchyCategories, catalogAssignments, tokenCache, ancestorCache)
            }
          }
          hierarchyCategories.remove(0)
        }
      } else {
          for (catalogs <- category.catalogs) {
            for(catalog <- catalogs){
              if(catalogAssignments.contains(catalog)){
                generateCategoryTokens(doc, hierarchyCategories, catalog, tokenCache)
              }
            }
          }
      }

      for (id <- category.id) {
        if (!ancestorCache.contains(id)) {
          doc.addField("ancestorCategoryId", id)
          ancestorCache.add(id)
        }
      }
    }

    /**
     * Generates category tokens into a multivalued field called category. Each
     * token has the format: depth/catalog/category 1/.../category N, For
     * example:
     *
     * 0/bcs 1/bcs/Men's Clothing 2/bcs/Men's Clothing/Men's Jackets 3/bcs/Men's
     * Clothing/Men's Jackets/Men's Casual Jacket's
     *
     * @param doc
     *            The document to set the attributes to.
     * @param hierarchyCategories
     *
     * @param catalog
     *
     */
    private def generateCategoryTokens(doc: SolrInputDocument, hierarchyCategories: util.List[Category], catalog: String,
                                       tokenCache: util.Set[String]) : Unit = {
      if (hierarchyCategories == null) {
        return
      }

      val builder = new StringBuilder()
      val builderIds = new StringBuilder()
      for (i <- 0 to hierarchyCategories.size) {
        builder.append(i).append(".").append(catalog).append(".")
        builderIds.append(catalog).append(".")

        for (j <- 0 to i if j < i) {

          builder.append(hierarchyCategories.get(j).name.get).append(".")
          builderIds.append(hierarchyCategories.get(j).id.get).append(".")
        }
        builder.setLength(builder.length - 1)
        builderIds.setLength(builderIds.length - 1)

        val token = builder.toString()
        if (!tokenCache.contains(token)) {
          tokenCache.add(token)
          doc.addField("category", builder.toString())
          doc.addField("categoryPath", builderIds.toString())
        }
        builder.setLength(0)
        builderIds.setLength(0)
      }
    }
  }
  
  /**
   * If the fields parameter has childCategories or parentCategories, generated a special query to retrieve the id plus
   * documents which parentCategories or childCategories are the id.
   * In any other case, create a real time query for the id specified
   */
  def withNestedCategories(id: String, query: SolrQuery, fields: Option[String]): (SolrQuery, Boolean) = {
    var hasNestedCategories : Boolean = false
    
    for (f <- fields) {
      var hasChildCategories : Boolean = fields.get.contains("childCategories")
      var hasParentCategories : Boolean = fields.get.contains("parentCategories")
      
      if(hasChildCategories && hasParentCategories) {
        query.addFilterQuery(s"id:$id OR childCategories:$id OR parentCategories:$id")
        Logger.debug("Query category with parent and child categories. Id: " + id)
        hasNestedCategories = true
      } else if(hasChildCategories) {
        query.addFilterQuery(s"id:$id OR parentCategories:$id")
        Logger.debug("Query category with child categories. Id: " + id)
        hasNestedCategories = true
      } else if(hasParentCategories) {
        query.addFilterQuery(s"id:$id OR childCategories:$id")
        Logger.debug("Query category with parent categories. Id:  " + id)
        hasNestedCategories = true
      } 
    }
    
    if(!hasNestedCategories) {
      query.setRequestHandler(RealTimeRequestHandler)
      query.set("id", id)
      Logger.debug("Query category " + id)
    } else {
      query.setRows(MaxResults)
      query.setQuery("*:*")
    }
    
    
    (query,hasNestedCategories)
  }

}<|MERGE_RESOLUTION|>--- conflicted
+++ resolved
@@ -42,11 +42,6 @@
   private val MaxTries = 3
   private val MaxResults = 50
   
-<<<<<<< HEAD
-  
-  
-=======
->>>>>>> fe85f28e
   def findById(id: String, preview: Boolean, fields: Option[String]) : Future[Option[Category]] = {
     var (query, hasNestedCategories) = 
       withNestedCategories(id,  withCategoryCollection(withFields(new SolrQuery(), fields), preview),  fields)
