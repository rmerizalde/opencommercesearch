--- conflicted
+++ resolved
@@ -244,8 +244,6 @@
     projection.toString()
   }
 
-<<<<<<< HEAD
-=======
   private def projectionAux(fields: Seq[String], defaultFieldsToHide: String) : String = {
     val projection = new StringBuilder(128)
     projection.append("{")
@@ -272,7 +270,6 @@
     projectionAux(fields, DefaultBrandProject)
   }
     
->>>>>>> fe85f28e
   def saveProduct(product: Product*) : Future[WriteResult] = {
     Future {
       val productCollection = jongo.getCollection("products")
