--- conflicted
+++ resolved
@@ -30,10 +30,7 @@
 import org.opencommercesearch.api.models.Brand
 import scala.collection.mutable.HashMap
 import play.api.Logger
-<<<<<<< HEAD
-=======
 import scala.math.BigDecimal
->>>>>>> 957ac5db
 
 /**
  * A storage implementation using MongoDB
@@ -253,7 +250,6 @@
     projection.toString()
   }
 
-<<<<<<< HEAD
   /**
    * Creates a projection for the given list of fields (adds includes/excludes). If fields is only *, then no projection is created.
    * @param fields Fields used to created the projection for (include fields)
@@ -266,9 +262,6 @@
       return "{}"
     }
 
-=======
-  private def projectionAux(fields: Seq[String], defaultFieldsToHide: String) : String = {
->>>>>>> 957ac5db
     val projection = new StringBuilder(128)
     projection.append("{")
     if (fields.size > 0) {
@@ -293,11 +286,7 @@
   private def projectionBrand(fields: Seq[String]) : String = {    
     projectionAux(fields, DefaultBrandProject)
   }
-<<<<<<< HEAD
-
-=======
-    
->>>>>>> 957ac5db
+
   def saveProduct(product: Product*) : Future[WriteResult] = {
     Future {
       val productCollection = jongo.getCollection("products")
@@ -315,7 +304,7 @@
       result
     }
   }
-  
+
   def findCategory(id: String, fields: Seq[String]) : Future[Category] = {
     Future {
       var hasChildCategories, hasParentCategories : Boolean = false
@@ -323,7 +312,7 @@
         hasChildCategories = fields.contains("childCategories")
         hasParentCategories = fields.contains("parentCategories")
       }
-      
+
       val categoryCollection = jongo.getCollection("categories")
       if(hasChildCategories && hasParentCategories) {
         mergeNestedCategories(id, categoryCollection.find("{ $or : [{_id:#}, { childCategories._id:#}, { parentCategories._id:#}] }", id, id, id).projection(projectionCategory(fields)).as(classOf[Category]))
@@ -336,6 +325,13 @@
       }
     }
   }
+
+  def findCategories(ids: Iterable[String], fields: Seq[String]) : Future[Iterable[Category]] = {
+    Future {
+        val categoryCollection = jongo.getCollection("categories")
+        categoryCollection.find("{_id:{$in:#}}", ids).projection(projectionCategory(fields)).as(classOf[Category])
+    }
+  }
   
   def saveBrand(brand: Brand*) : Future[WriteResult] = {
     Future {
@@ -346,53 +342,6 @@
     }
   }
   
-<<<<<<< HEAD
-  def saveCategory(category: Category*) : Future[WriteResult] = {
-    Future {
-      val categoryCollection = jongo.getCollection("categories")
-      var result: WriteResult = null
-      category.map( c => result = categoryCollection.update(s"{_id: '${c.getId()}'}").upsert().merge(c) )
-      result
-    }
-  }
-
-  def findCategory(id: String, fields: Seq[String]) : Future[Category] = {
-    Future {
-      var hasChildCategories, hasParentCategories : Boolean = false
-      for (f <- fields) {
-        hasChildCategories = fields.contains("childCategories")
-        hasParentCategories = fields.contains("parentCategories")
-      }
-
-      val categoryCollection = jongo.getCollection("categories")
-      if(hasChildCategories && hasParentCategories) {
-        mergeNestedCategories(id, categoryCollection.find("{ $or : [{_id:#}, { childCategories._id:#}, { parentCategories._id:#}] }", id, id, id).projection(projectionCategory(fields)).as(classOf[Category]))
-      } else if(hasChildCategories) {
-        mergeNestedCategories(id, categoryCollection.find("{ $or : [{_id:#}, { parentCategories._id:#}] }", id, id).projection(projectionCategory(fields)).as(classOf[Category]))
-      } else if(hasParentCategories) {
-        mergeNestedCategories(id, categoryCollection.find("{ $or : [{_id:#}, { childCategories._id:#}] }", id, id).projection(projectionCategory(fields)).as(classOf[Category]))
-      } else {
-        categoryCollection.findOne("{_id:#}", id).projection(projectionCategory(fields)).as(classOf[Category])
-      }
-    }
-  }
-
-  def findCategories(ids: Iterable[String], fields: Seq[String]) : Future[Iterable[Category]] = {
-    Future {
-        val categoryCollection = jongo.getCollection("categories")
-        categoryCollection.find("{_id:{$in:#}}", ids).projection(projectionCategory(fields)).as(classOf[Category])
-    }
-  }
-  
-  def saveBrand(brand: Brand*) : Future[WriteResult] = {
-    Future {
-      val brandCollection = jongo.getCollection("brands")
-      var result: WriteResult = null
-      brand.map( b => result = brandCollection.update(s"{_id: '${b.getId()}'}").upsert().merge(b) )
-      result
-    }
-  }
-  
   def findBrand(id: String, fields: Seq[String]) : Future[Brand] = {
     Future {
       val brandCollection = jongo.getCollection("brands")
@@ -404,12 +353,6 @@
         Logger.debug("b")
         brandCollection.findOne("{_id:#}", id).projection(projectionBrand(fields)).as(classOf[Brand])
       }
-=======
-  def findBrand(id: String, fields: Seq[String]) : Future[Brand] = {
-    Future {
-      val brandCollection = jongo.getCollection("brands")
-      brandCollection.findOne("{_id:#}", id).projection(projectionBrand(fields)).as(classOf[Brand])
->>>>>>> 957ac5db
     }
   }
   
@@ -422,7 +365,6 @@
 
   private def mergeNestedCategories(id: String, categories : java.lang.Iterable[Category]) : Category = {
     val lookupMap = HashMap.empty[String, Category]
-<<<<<<< HEAD
         var mainDoc: Category = null
         if (categories != null) {
             categories.foreach(
@@ -430,38 +372,20 @@
                   val currentId = doc.getId()
                   lookupMap += (currentId -> doc)
                   if( id.equals(doc.getId()) ) {
-=======
-        var mainDoc :Category = null;
-        if (categories != null) {
-            categories.foreach(
-                doc => {
-                  val currentId = doc.getId
-                  lookupMap += (currentId -> doc)
-                  if( id.equals(doc.getId) ) {
->>>>>>> 957ac5db
                     mainDoc = doc
                   }
                   Logger.debug("Found category " + id)
                 }
             )
             if(mainDoc != null) {
-<<<<<<< HEAD
                 addNestedCategoryNames(mainDoc.childCategories, lookupMap)
                 addNestedCategoryNames(mainDoc.parentCategories, lookupMap)
-=======
-                addNestedCategoryNames(mainDoc.childCategories, lookupMap);
-                addNestedCategoryNames(mainDoc.parentCategories, lookupMap);
->>>>>>> 957ac5db
             } 
         }
         mainDoc
   }
   
-<<<<<<< HEAD
   private def addNestedCategoryNames(categories: Option[Seq[Category]], lookupMap: HashMap[String, Category] ) = {
-=======
-  private def addNestedCategoryNames(categories: Option[Seq[Category]], lookupMap :HashMap[String, Category] ) = {
->>>>>>> 957ac5db
     for( cats <- categories) {
       cats.foreach(
         category => {
