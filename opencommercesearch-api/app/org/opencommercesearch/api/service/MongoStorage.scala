package org.opencommercesearch.api.service

/*
* Licensed to OpenCommerceSearch under one
* or more contributor license agreements. See the NOTICE file
* distributed with this work for additional information
* regarding copyright ownership. OpenCommerceSearch licenses this
* file to you under the Apache License, Version 2.0 (the
* "License"); you may not use this file except in compliance
* with the License. You may obtain a copy of the License at
*
* http://www.apache.org/licenses/LICENSE-2.0
*
* Unless required by applicable law or agreed to in writing,
* software distributed under the License is distributed on an
* "AS IS" BASIS, WITHOUT WARRANTIES OR CONDITIONS OF ANY
* KIND, either express or implied. See the License for the
* specific language governing permissions and limitations
* under the License.
*/

import play.api.libs.concurrent.Execution.Implicits._
import scala.concurrent.Future
import scala.collection.JavaConversions._
import com.mongodb.{MongoClient, WriteResult}
import com.mongodb.gridfs.GridFS
import org.opencommercesearch.api.models.{Country, Sku, Product}
import org.jongo.Jongo
import org.opencommercesearch.api.models.Category
import org.opencommercesearch.api.models.Brand
import scala.collection.mutable.HashMap
import play.api.Logger

/**
 * A storage implementation using MongoDB
 *
 * @author rmerizalde
 */
class MongoStorage(mongo: MongoClient) extends Storage[WriteResult] {

  var jongo: Jongo = null
  var gridfs: GridFS = null

  lazy val ProjectionMappings = Map(
    "skus.allowBackorder" -> "skus.countries.allowBackorder",
    "skus.listPrice" -> "skus.countries.listPrice",
    "skus.salePrice" -> "skus.countries.salePrice",
    "skus.discountPercent" -> "skus.countries.discountPercent",
    "skus.discountPercent" -> "skus.countries.discountPercent",
    "skus.url" -> "skus.countries.url",
    "skus.stockLevel" -> "skus.countries.stockLevel"
  )

  val DefaultSearchProjection =
    """
      |title:1, brand.name:1, isOutOfStock:1, reviewCount:1, reviewAverage:1, skus.isPastSeason:1, skus.countries.code:1,
      | skus.countries.listPrice:1, skus.countries.salePrice:1, skus.countries.discountPercent:1, skus.countries.onSale:1,
      | skus.countries.url:1,
    """.stripMargin

  val DefaultProductProject =
    """
      |listRank:0, categories:0, skus.season:0, skus.year:0, skus.countries.allowBackorder:0, skus.isRetail: 0,
      |skus.isCloseout: 0, skus.catalogs: 0, skus.customSort: 0,
    """.stripMargin

  val DefaultCategoryProject =
    """
      |childCategories:0, parentCategories:0, isRuleBased:0, catalogs:0
    """.stripMargin
  
  val DefaultBrandProject =
    """
      |logo:0, url:0
    """.stripMargin
    
  def setJongo(jongo: Jongo) : Unit = {
    this.jongo = jongo
  }

  def setGridFs(gridfs: GridFS) : Unit = {
    this.gridfs = gridfs
  }

  /**
   * Keep Mongo indexes to the minimum, specially if it saves a roundtrip to Solr for simple things
   */
  def ensureIndexes : Unit = {
    jongo.getCollection("products").ensureIndex("{skus.catalogs: 1}", "{sparse: true, name: 'sku_catalog_idx'}")
    jongo.getCollection("products").ensureIndex("{skus.countries.code: 1}", "{sparse: true, name: 'sku_country_idx'}")
  }

  def close : Unit = {
    mongo.close()
  }

  def findProducts(ids: Seq[Tuple2[String, String]], country: String, fields: Seq[String]) : Future[Iterable[Product]] = {
    Future {
      val productCollection = jongo.getCollection("products")
      val query = new StringBuilder(128)
        .append("{ $or: [")

      ids.foreach(t => query.append("{_id:#},"))
      query.setLength(query.length - 1)
      query.append("]}")

      val products = productCollection.find(query.toString(), ids.map(t => t._1):_*)
        .projection(projectionProduct(fields, ids.size), ids.map(t => t._2):_*).as(classOf[Product])
      products.map(p => filterSearchProduct(country, p))
    }
  }


  def findProduct(id: String, country: String, fields: Seq[String]) : Future[Product] = {
    Future {
      val productCollection = jongo.getCollection("products")
      filterSkus(country, productCollection.findOne("{_id:#, skus.countries.code:#}", id, country).projection(projectionProduct(fields)).as(classOf[Product]))
    }
  }

  def findProduct(id: String, site: String, country: String, fields: Seq[String]) : Future[Product] = {
    Future {
      val productCollection = jongo.getCollection("products")
      filterSkus(country, productCollection.findOne("{_id:#, skus.catalogs:#, skus.countries.code:#}", id, site, country).projection(projectionProduct(fields)).as(classOf[Product]))
    }
  }

  /**
   * Filters the skus by the given country
   * @param country the country to filter by
   * @param product the product which skus will be filtered
   * @return the product
   */
  private def filterSkus(country: String, product: Product) : Product = {
    if (product != null) {
      for (skus <- product.skus) {
        product.skus = Some(skus.filter((s: Sku) => {
          flattenCountries(country, s)
        }))
      }
    }
    product
  }

  private def filterSearchProduct(country: String, product: Product) : Product = {
    for (skus <- product.skus) {
      skus.foreach(s => {
        flattenCountries(country, s)
        // @todo mixing exlclude and includes in a project is currently not supported
        // https://jira.mongodb.org/browse/SERVER-391
        // In the meanwhile, we force hiding some sku properties that are usually not needed in search
        s.size = None
        s.catalogs = None
        s.customSort = None
        s.colorFamily = None
        s.year = None
        s.season = None
      })
    }
    product
  }

  /**
   * Every request has a single locale. That means he have a single country per sku. This method filter the country list
   * in the skus and flattens the country properties to the sku properties
   *
   * @param country the locale country
   * @param sku the sku to filter & flatten
   * @return true if the skus had the given country, otherwise returns false
   */
  private def flattenCountries(country: String, sku: Sku) : Boolean = {
    var filteredCountries: Seq[Country] = null
    for (countries <- sku.countries) {
      filteredCountries = countries.filter((c: Country) => country.equals(c.code.get))
    }

    if (filteredCountries.size > 0) {
      val country = filteredCountries(0)
      sku.allowBackorder = country.allowBackorder
      sku.listPrice = country.listPrice
      sku.salePrice = country.salePrice
      sku.discountPercent = country.discountPercent
      sku.url = country.url
      sku.stockLevel = country.stockLevel
    }
    sku.countries = None
    filteredCountries.size > 0
  }

  /**
   * Projects the data that will be return in the response
   * @param fields is the list of fields to return. Fields for nested documents are fully qualified (e.g. skus.color)
   * @return the projection
   */
  private def projectionProduct(fields: Seq[String]) : String = {
    projectionProduct(fields, 0)
  }

  /**
   * Projects the data that will be return in the response. If sku count is greater than zero, the projection will include
   * the elemMatch to target a single sku for each product. Additionally, the default included fields in the projection
   * vary depending on sku count. Usually, sku count greater than zero is used for searches.
   *
   * @param fields is the list of fields to return. Fields for nested documents are fully qualified (e.g. skus.color)
   * @param skuCount indicates weather or not the project will target a single sku per project
   * @return the projection
   */
  private def projectionProduct(fields: Seq[String], skuCount: Int) : String = {
    val projection = new StringBuilder(128)
    projection.append("{")
    if (fields.size > 0) {
      var includeSkus = false
      fields.map(f => ProjectionMappings.get(f).getOrElse(f)).foreach(f => {
        projection.append(f).append(":1,")
        if (f.startsWith("skus.")) {
          includeSkus = true
        }
      })
      if (includeSkus) {
        // we can't use elemMatch on nested fields. The country list is small so all countries are loaded and filtered
        // in-memory. If skus are been return as part of the response we need to force the country code to do the filtering.
        // Country properties are flatten into the sku level so the code will never be part of the response
        projection.append("skus.countries.code:1,")
      }
    } else {
      if (skuCount > 0) {
        projection.append(DefaultSearchProjection)

      } else {
        projection.append(DefaultProductProject)
      }
    }

    if (skuCount > 0) {
      projection.append(" skus: { $elemMatch: {$or: [")
      for (x <- 1 to skuCount) {
        projection.append("{id:#},")
      }
      projection.setLength(projection.length - 1)
      projection.append("]}}}")
    }

    projection.append("}")
    projection.toString()
  }

<<<<<<< HEAD
=======
  private def projectionAux(fields: Seq[String], defaultFieldsToHide: String) : String = {
    val projection = new StringBuilder(128)
    projection.append("{")
    if (fields.size > 0) {
      var includeSkus = false
      fields.map(f => ProjectionMappings.get(f).getOrElse(f)).foreach(f => {
        projection.append(f).append(":1,")
        if (f.startsWith("skus.")) {
          includeSkus = true
        }
      })
    } else {
      projection.append(defaultFieldsToHide)
    }
    projection.append("}")
    projection.toString()
  }
  
  private def projectionCategory(fields: Seq[String]) : String = {    
    projectionAux(fields, DefaultCategoryProject)
  }
    
  private def projectionBrand(fields: Seq[String]) : String = {    
    projectionAux(fields, DefaultBrandProject)
  }
    
>>>>>>> fe85f28e
  def saveProduct(product: Product*) : Future[WriteResult] = {
    Future {
      val productCollection = jongo.getCollection("products")
      var result: WriteResult = null
      product.map( p => result = productCollection.update(s"{_id: '${p.getId()}'}").upsert().merge(p) )
      result
    }
  }
  
  def saveCategory(category: Category*) : Future[WriteResult] = {
    Future {
      val categoryCollection = jongo.getCollection("categories")
      var result: WriteResult = null
      category.map( c => result = categoryCollection.update(s"{_id: '${c.getId()}'}").upsert().merge(c) )
      result
    }
  }
  
  def findCategory(id: String, fields: Seq[String]) : Future[Category] = {
    Future {
      var hasChildCategories, hasParentCategories : Boolean = false
      for (f <- fields) {
        hasChildCategories = fields.contains("childCategories")
        hasParentCategories = fields.contains("parentCategories")
      }
      
      val categoryCollection = jongo.getCollection("categories")
      if(hasChildCategories && hasParentCategories) {
        mergeNestedCategories(id, categoryCollection.find("{ $or : [{_id:#}, { childCategories._id:#}, { parentCategories._id:#}] }", id, id, id).projection(projectionCategory(fields)).as(classOf[Category]))
      } else if(hasChildCategories) {
        mergeNestedCategories(id, categoryCollection.find("{ $or : [{_id:#}, { parentCategories._id:#}] }", id, id).projection(projectionCategory(fields)).as(classOf[Category]))
      } else if(hasParentCategories) {
        mergeNestedCategories(id, categoryCollection.find("{ $or : [{_id:#}, { childCategories._id:#}] }", id, id).projection(projectionCategory(fields)).as(classOf[Category]))
      } else {
        categoryCollection.findOne("{_id:#}", id).projection(projectionCategory(fields)).as(classOf[Category])
      }
    }
  }
  
  def saveBrand(brand: Brand*) : Future[WriteResult] = {
    Future {
      val brandCollection = jongo.getCollection("brands")
      var result: WriteResult = null
      brand.map( b => result = brandCollection.update(s"{_id: '${b.getId()}'}").upsert().merge(b) )
      result
    }
  }
  
  def findBrand(id: String, fields: Seq[String]) : Future[Brand] = {
    Future {
      val brandCollection = jongo.getCollection("brands")
      brandCollection.findOne("{_id:#}", id).projection(projectionBrand(fields)).as(classOf[Brand])
    }
  }
  
  def findBrands(ids: Iterable[String], fields: Seq[String]) : Future[Iterable[Brand]] = {
    Future {
      val brandCollection = jongo.getCollection("brands")
      brandCollection.find("{_id:{$in:#}}", ids).projection(projectionBrand(fields)).as(classOf[Brand])
    }
  }

  private def mergeNestedCategories(id: String, categories : java.lang.Iterable[Category]) : Category = {
    val lookupMap = HashMap.empty[String, Category]
        var mainDoc :Category = null;
        if (categories != null) {
            categories.foreach(
                doc => {
                  val currentId = doc.getId
                  lookupMap += (currentId -> doc)
                  if( id.equals(doc.getId) ) {
                    mainDoc = doc
                  }
                  Logger.debug("Found category " + id)
                }
            )
            if(mainDoc != null) {
                addNestedCategoryNames(mainDoc.childCategories, lookupMap);
                addNestedCategoryNames(mainDoc.parentCategories, lookupMap);
            } 
        }
        mainDoc
  }
  
  private def addNestedCategoryNames(categories: Option[Seq[Category]], lookupMap :HashMap[String, Category] ) = {
    for( cats <- categories) {
      cats.foreach(
        category => {
          for (id <- category.id) {
            if(lookupMap.contains(id)) {
              val newDoc : Category =  lookupMap(id)
              category.name = newDoc.name
              category.seoUrlToken = newDoc.seoUrlToken
              category.catalogs = newDoc.catalogs
            } else {
              Logger.error(s"Missing nested category id reference [$id]")
            }
          }
        }
      )
    }
  }
}<|MERGE_RESOLUTION|>--- conflicted
+++ resolved
@@ -244,8 +244,6 @@
     projection.toString()
   }
 
-<<<<<<< HEAD
-=======
   private def projectionAux(fields: Seq[String], defaultFieldsToHide: String) : String = {
     val projection = new StringBuilder(128)
     projection.append("{")
@@ -271,8 +269,7 @@
   private def projectionBrand(fields: Seq[String]) : String = {    
     projectionAux(fields, DefaultBrandProject)
   }
-    
->>>>>>> fe85f28e
+
   def saveProduct(product: Product*) : Future[WriteResult] = {
     Future {
       val productCollection = jongo.getCollection("products")
