package org.opencommercesearch.api.models


/*
* Licensed to OpenCommerceSearch under one
* or more contributor license agreements. See the NOTICE file
* distributed with this work for additional information
* regarding copyright ownership. OpenCommerceSearch licenses this
* file to you under the Apache License, Version 2.0 (the
* "License"); you may not use this file except in compliance
* with the License. You may obtain a copy of the License at
*
* http://www.apache.org/licenses/LICENSE-2.0
*
* Unless required by applicable law or agreed to in writing,
* software distributed under the License is distributed on an
* "AS IS" BASIS, WITHOUT WARRANTIES OR CONDITIONS OF ANY
* KIND, either express or implied. See the License for the
* specific language governing permissions and limitations
* under the License.
*/

import play.api.libs.json._
import scala.collection.convert.Wrappers.JIterableWrapper
import java.util
import org.apache.solr.common.SolrInputDocument
import org.apache.solr.client.solrj.beans.Field
import play.api.libs.functional.syntax._
import org.jongo.marshall.jackson.oid.Id
import com.fasterxml.jackson.annotation.JsonCreator

/**
 * A category model.
 *
 * @param id is the category id
 * @param name is the category name
 * @param isRuleBased indicates if this a rule based category or not
 * @param catalogs the catalogs the categories belongs to
 * @param parentCategories the parent categories. Empty for root categories
 *
 * @author rmerizalde
 */
case class Category(
  @Id var id: Option[String],
  var name: Option[String],
  var seoUrlToken: Option[String],
  var isRuleBased: Option[Boolean],
  var catalogs: Option[Seq[String]],
  var parentCategories: Option[Seq[Category]],
  var childCategories: Option[Seq[Category]]) {

  /**
   * This constructor is for lazy loaded categories
   * @param id is the id of the category to lazy load
   */
<<<<<<< HEAD
  def this(id: Option[String]) = this(id, None, None, None, None, None, None)
=======
  @JsonCreator
  def this() = this(None, None, None, None, None, None, None)
>>>>>>> fe85f28e


  def getId() : String = { this.id.get }
  
  @Field
  def setId(id: String) {
    this.id = Option.apply(id)
  }

  @Field
  def setName(name: String) {
    this.name = Option.apply(name)
  }

  @Field
  def setSeoUrlToken(seoUrlToken: String) {
    this.seoUrlToken = Option.apply(seoUrlToken)
  }
  
  @Field("isRuleBased")
  def setRuleBased(isRuleBased: Boolean) {
    this.isRuleBased = Option.apply(isRuleBased)
  }

  @Field("catalogs")
  def setCatalogs(catalogs: util.Collection[String]) {
    this.catalogs = Option.apply(JIterableWrapper(catalogs).toSeq)
  }

  @Field
  def setParentCategories(parentCategories: util.Collection[String]) {
    this.parentCategories = Option.apply(JIterableWrapper(parentCategories).toSeq.map(id => 
     {
       val category : Category = new Category()
       category.setId(id)
       category
     }))
  }

  @Field("childCategories")
  def setChildCategories(childCategories: util.Collection[String]) {
    this.childCategories = Option.apply(JIterableWrapper(childCategories).toSeq.map(id => 
      {
       val category : Category = new Category()
       category.setId(id)
       category
     }))
  }
}

object Category {
  implicit val readsCategory : Reads[Category] = (
    (__ \ "id").readNullable[String] ~
    (__ \ "name").readNullable[String] ~
    (__ \ "seoUrlToken").readNullable[String] ~
    (__ \ "isRuleBased").readNullable[Boolean] ~
    (__ \ "catalogs").readNullable[Seq[String]] ~
    (__ \ "parentCategories").lazyReadNullable(Reads.list[Category](readsCategory)) ~
    (__ \ "childCategories").lazyReadNullable(Reads.list[Category](readsCategory))
  ) (Category.apply _)

  implicit val writesCategory : Writes[Category] = (
    (__ \ "id").writeNullable[String] ~
    (__ \ "name").writeNullable[String] ~
    (__ \ "seoUrlToken").writeNullable[String] ~
    (__ \ "isRuleBased").writeNullable[Boolean] ~
    (__ \ "catalogs").writeNullable[Seq[String]] ~
    (__ \ "parentCategories").lazyWriteNullable(Writes.traversableWrites[Category](writesCategory)) ~
    (__ \ "childCategories").lazyWriteNullable(Writes.traversableWrites[Category](writesCategory))
  ) (unlift(Category.unapply))
}

case class CategoryList(categories: Seq[Category], feedTimestamp: Long) {
  def toDocuments: util.List[SolrInputDocument] = {
    val documents = new util.ArrayList[SolrInputDocument](categories.size)
    var expectedDocCount = 0
    var currentDocCount = 0

    for (category: Category <- categories) {
      expectedDocCount += 1
      for (id <- category.id; name <- category.name; seoUrlToken <- category.seoUrlToken; isRuleBased <- category.isRuleBased) {
        val doc = new SolrInputDocument()

        doc.setField("id", id)
        doc.setField("name", name)
        doc.setField("seoUrlToken", seoUrlToken)
        doc.setField("isRuleBased", isRuleBased)
        doc.setField("feedTimestamp", feedTimestamp)

        var hasCatalogs = false
        for (catalogs <- category.catalogs) {
          hasCatalogs = catalogs.size > 0
          for (catalog <- catalogs) {
            doc.addField("catalogs", catalog)
          }
        }

        var hasParents = false
        for (parentCategories <- category.parentCategories) {
          hasParents = parentCategories.size > 0
          for (parentCategory <- parentCategories) {
            for (id <- parentCategory.id) {
              doc.addField("parentCategories", id)
            }
          }
        }

        var hasChildren = false
        for (childCategories <- category.childCategories) {
          hasChildren = childCategories.size > 0
          for (childCategory <- childCategories) {
            for (id <- childCategory.id) {
              doc.addField("childCategories", id)
            }
          }
        }

        // this is just informational info
        if (hasCatalogs) {
          if (!hasParents && hasChildren) {
            doc.setField("isRoot", true)
          } else if (hasParents && hasChildren) {
            doc.setField("isNode", true)
          } else if (hasParents && !hasChildren) {
            doc.setField("isLeaf", true)
          } else {
            // shouldn't happen
            doc.setField("isOrphan", true)
          }
        } else {
          doc.setField("isOrphan", true)
        }

        documents.add(doc)
        currentDocCount += 1
      }

      if (expectedDocCount != currentDocCount) {
        throw new IllegalArgumentException("Missing required fields for category " + category.id.get)
      }
    }

    return documents
  }
}

object CategoryList {
  implicit val readsCategoryList = Json.reads[CategoryList]
}<|MERGE_RESOLUTION|>--- conflicted
+++ resolved
@@ -53,12 +53,8 @@
    * This constructor is for lazy loaded categories
    * @param id is the id of the category to lazy load
    */
-<<<<<<< HEAD
-  def this(id: Option[String]) = this(id, None, None, None, None, None, None)
-=======
   @JsonCreator
   def this() = this(None, None, None, None, None, None, None)
->>>>>>> fe85f28e
 
 
   def getId() : String = { this.id.get }
