package org.opencommercesearch.api.models

/*
* Licensed to OpenCommerceSearch under one
* or more contributor license agreements. See the NOTICE file
* distributed with this work for additional information
* regarding copyright ownership. OpenCommerceSearch licenses this
* file to you under the Apache License, Version 2.0 (the
* "License"); you may not use this file except in compliance
* with the License. You may obtain a copy of the License at
*
* http://www.apache.org/licenses/LICENSE-2.0
*
* Unless required by applicable law or agreed to in writing,
* software distributed under the License is distributed on an
* "AS IS" BASIS, WITHOUT WARRANTIES OR CONDITIONS OF ANY
* KIND, either express or implied. See the License for the
* specific language governing permissions and limitations
* under the License.
*/

import play.api.libs.json._
import scala.collection.convert.Wrappers.JIterableWrapper
import java.util
import org.apache.solr.common.SolrInputDocument
import org.apache.solr.client.solrj.beans.Field
import play.api.libs.functional.syntax._
import org.jongo.marshall.jackson.oid.Id
<<<<<<< HEAD
import com.fasterxml.jackson.annotation.{JsonCreator}
import org.opencommercesearch.api.util.JsUtils.PathAdditions
=======
import com.fasterxml.jackson.annotation.JsonCreator
import com.fasterxml.jackson.annotation.JsonProperty
>>>>>>> 957ac5db

/**
 * A category model.
 *
 * @param id is the category id
 * @param name is the category name
 * @param isRuleBased indicates if this a rule based category or not
 * @param catalogs the catalogs the categories belongs to
 * @param parentCategories the parent categories. Empty for root categories
 *
 * @author rmerizalde
 */
case class Category(
  @Id var id: Option[String],
<<<<<<< HEAD
  var name: Option[String],
  var seoUrlToken: Option[String],
  var isRuleBased: Option[Boolean],
  var catalogs: Option[Seq[String]],
  var parentCategories: Option[Seq[Category]],
  var childCategories: Option[Seq[Category]]) {
=======
  @JsonProperty("name") var name: Option[String],
  @JsonProperty("seoUrlToken") var seoUrlToken: Option[String],
  @JsonProperty("isRuleBased") var isRuleBased: Option[Boolean],
  @JsonProperty("catalogs") var catalogs: Option[Seq[String]],
  @JsonProperty("parentCategories") var parentCategories: Option[Seq[Category]],
  @JsonProperty("childCategories") var childCategories: Option[Seq[Category]]) {
>>>>>>> 957ac5db

  /**
   * This constructor is for lazy loaded categories
   */
  @JsonCreator
  def this() = this(None, None, None, None, None, None, None)


  def getId() : String = { this.id.get }
  
  @Field
  def setId(id: String) {
    this.id = Option.apply(id)
  }

  @Field
  def setName(name: String) {
    this.name = Option.apply(name)
  }

<<<<<<< HEAD
  def getName() : String = {
    this.name.getOrElse("")
  }

=======
>>>>>>> 957ac5db
  @Field
  def setSeoUrlToken(seoUrlToken: String) {
    this.seoUrlToken = Option.apply(seoUrlToken)
  }
<<<<<<< HEAD

  def getSeoUrlToken() : String = {
    this.seoUrlToken.getOrElse("")
  }
=======
>>>>>>> 957ac5db
  
  @Field("isRuleBased")
  def setRuleBased(isRuleBased: Boolean) {
    this.isRuleBased = Option.apply(isRuleBased)
  }

  @Field("catalogs")
  def setCatalogs(catalogs: util.Collection[String]) {
    this.catalogs = Option.apply(JIterableWrapper(catalogs).toSeq)
  }

  @Field
  def setParentCategories(parentCategories: util.Collection[String]) {
    this.parentCategories = Option.apply(JIterableWrapper(parentCategories).toSeq.map(id => 
     {
       val category : Category = new Category()
       category.setId(id)
       category
     }))
  }

  @Field("childCategories")
  def setChildCategories(childCategories: util.Collection[String]) {
    this.childCategories = Option.apply(JIterableWrapper(childCategories).toSeq.map(id => 
      {
       val category : Category = new Category()
       category.setId(id)
       category
     }))
<<<<<<< HEAD
  }

  /**
   * Get this category child categories
   * @return A collection of child categories if any, null otherwise.
   */
  def getChildCategories() : Seq[Category] = {
    this.childCategories.getOrElse(Seq.empty)
=======
>>>>>>> 957ac5db
  }
}

object Category {
  implicit val readsCategory : Reads[Category] = (
    (__ \ "id").readNullable[String] ~
    (__ \ "name").readNullable[String] ~
    (__ \ "seoUrlToken").readNullable[String] ~
    (__ \ "isRuleBased").readNullable[Boolean] ~
    (__ \ "catalogs").readNullable[Seq[String]] ~
    (__ \ "parentCategories").lazyReadNullable(Reads.list[Category](readsCategory)) ~
    (__ \ "childCategories").lazyReadNullable(Reads.list[Category](readsCategory))
  ) (Category.apply _)

  implicit val writesCategory : Writes[Category] = (
    (__ \ "id").writeNullable[String] ~
    (__ \ "name").writeNullable[String] ~
    (__ \ "seoUrlToken").writeNullable[String] ~
    (__ \ "isRuleBased").writeNullable[Boolean] ~
    (__ \ "catalogs").writeNullable[Seq[String]] ~
    (__ \ "parentCategories").lazyWriteNullable(Writes.traversableWrites[Category](writesCategory)) ~
    //Prevent empty child lists to be written
    (__ \ "childCategories").lazyWriteNullableIterable[Seq[Category]](Writes.traversableWrites[Category](writesCategory))
  ) (unlift(Category.unapply))
}

case class CategoryList(categories: Seq[Category], feedTimestamp: Long) {
  def toDocuments: util.List[SolrInputDocument] = {
    val documents = new util.ArrayList[SolrInputDocument](categories.size)
    var expectedDocCount = 0
    var currentDocCount = 0

    for (category: Category <- categories) {
      expectedDocCount += 1
      for (id <- category.id; name <- category.name; seoUrlToken <- category.seoUrlToken; isRuleBased <- category.isRuleBased) {
        val doc = new SolrInputDocument()

        doc.setField("id", id)
        doc.setField("name", name)
        doc.setField("seoUrlToken", seoUrlToken)
        doc.setField("isRuleBased", isRuleBased)
        doc.setField("feedTimestamp", feedTimestamp)

        var hasCatalogs = false
        for (catalogs <- category.catalogs) {
          hasCatalogs = catalogs.size > 0
          for (catalog <- catalogs) {
            doc.addField("catalogs", catalog)
          }
        }

        var hasParents = false
        for (parentCategories <- category.parentCategories) {
          hasParents = parentCategories.size > 0
          for (parentCategory <- parentCategories) {
            for (id <- parentCategory.id) {
              doc.addField("parentCategories", id)
            }
          }
        }

        var hasChildren = false
        for (childCategories <- category.childCategories) {
          hasChildren = childCategories.size > 0
          for (childCategory <- childCategories) {
            for (id <- childCategory.id) {
              doc.addField("childCategories", id)
            }
          }
        }

        // this is just informational info
        if (hasCatalogs) {
          if (!hasParents && hasChildren) {
            doc.setField("isRoot", true)
          } else if (hasParents && hasChildren) {
            doc.setField("isNode", true)
          } else if (hasParents && !hasChildren) {
            doc.setField("isLeaf", true)
          } else {
            // shouldn't happen
            doc.setField("isOrphan", true)
          }
        } else {
          doc.setField("isOrphan", true)
        }

        documents.add(doc)
        currentDocCount += 1
      }

      if (expectedDocCount != currentDocCount) {
        throw new IllegalArgumentException("Missing required fields for category " + category.id.get)
      }
    }

    return documents
  }
}

object CategoryList {
  implicit val readsCategoryList = Json.reads[CategoryList]
}<|MERGE_RESOLUTION|>--- conflicted
+++ resolved
@@ -26,13 +26,10 @@
 import org.apache.solr.client.solrj.beans.Field
 import play.api.libs.functional.syntax._
 import org.jongo.marshall.jackson.oid.Id
-<<<<<<< HEAD
-import com.fasterxml.jackson.annotation.{JsonCreator}
+
 import org.opencommercesearch.api.util.JsUtils.PathAdditions
-=======
 import com.fasterxml.jackson.annotation.JsonCreator
 import com.fasterxml.jackson.annotation.JsonProperty
->>>>>>> 957ac5db
 
 /**
  * A category model.
@@ -47,21 +44,12 @@
  */
 case class Category(
   @Id var id: Option[String],
-<<<<<<< HEAD
-  var name: Option[String],
-  var seoUrlToken: Option[String],
-  var isRuleBased: Option[Boolean],
-  var catalogs: Option[Seq[String]],
-  var parentCategories: Option[Seq[Category]],
-  var childCategories: Option[Seq[Category]]) {
-=======
   @JsonProperty("name") var name: Option[String],
   @JsonProperty("seoUrlToken") var seoUrlToken: Option[String],
   @JsonProperty("isRuleBased") var isRuleBased: Option[Boolean],
   @JsonProperty("catalogs") var catalogs: Option[Seq[String]],
   @JsonProperty("parentCategories") var parentCategories: Option[Seq[Category]],
   @JsonProperty("childCategories") var childCategories: Option[Seq[Category]]) {
->>>>>>> 957ac5db
 
   /**
    * This constructor is for lazy loaded categories
@@ -82,24 +70,18 @@
     this.name = Option.apply(name)
   }
 
-<<<<<<< HEAD
   def getName() : String = {
     this.name.getOrElse("")
   }
 
-=======
->>>>>>> 957ac5db
   @Field
   def setSeoUrlToken(seoUrlToken: String) {
     this.seoUrlToken = Option.apply(seoUrlToken)
   }
-<<<<<<< HEAD
 
   def getSeoUrlToken() : String = {
     this.seoUrlToken.getOrElse("")
   }
-=======
->>>>>>> 957ac5db
   
   @Field("isRuleBased")
   def setRuleBased(isRuleBased: Boolean) {
@@ -129,7 +111,6 @@
        category.setId(id)
        category
      }))
-<<<<<<< HEAD
   }
 
   /**
@@ -138,8 +119,6 @@
    */
   def getChildCategories() : Seq[Category] = {
     this.childCategories.getOrElse(Seq.empty)
-=======
->>>>>>> 957ac5db
   }
 }
 
