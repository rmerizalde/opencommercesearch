--- conflicted
+++ resolved
@@ -27,10 +27,7 @@
 import org.apache.solr.client.solrj.beans.Field
 import org.jongo.marshall.jackson.oid.Id
 import com.fasterxml.jackson.annotation.JsonCreator
-<<<<<<< HEAD
-=======
 import com.fasterxml.jackson.annotation.JsonProperty
->>>>>>> 957ac5db
 
 /**
  * A brand model
@@ -41,15 +38,11 @@
  *
  * @author rmerizalde
  */
-<<<<<<< HEAD
-case class Brand(@Id var id: Option[String], var name: Option[String], var logo: Option[String], var url: Option[String]) {
-=======
 case class Brand(
    @Id var id: Option[String], 
    @JsonProperty("name") var name: Option[String], 
    @JsonProperty("logo") var logo: Option[String], 
    @JsonProperty("url") var url: Option[String]) {
->>>>>>> 957ac5db
 
   @JsonCreator
   def this() = this(None, None, None, None)
