package org.opencommercesearch.api.controllers

/*
* Licensed to OpenCommerceSearch under one
* or more contributor license agreements. See the NOTICE file
* distributed with this work for additional information
* regarding copyright ownership. OpenCommerceSearch licenses this
* file to you under the Apache License, Version 2.0 (the
* "License"); you may not use this file except in compliance
* with the License. You may obtain a copy of the License at
*
* http://www.apache.org/licenses/LICENSE-2.0
*
* Unless required by applicable law or agreed to in writing,
* software distributed under the License is distributed on an
* "AS IS" BASIS, WITHOUT WARRANTIES OR CONDITIONS OF ANY
* KIND, either express or implied. See the License for the
* specific language governing permissions and limitations
* under the License.
*/

import play.api.test._
import play.api.test.Helpers._
import play.api.libs.json.{JsError, Json}
import scala.concurrent.{Future}
import org.specs2.mutable._
import org.apache.solr.client.solrj.AsyncSolrServer
import org.apache.solr.common.SolrDocument
import org.opencommercesearch.api.models.Category
import org.opencommercesearch.api.Global._
import org.apache.solr.client.solrj.beans.DocumentObjectBinder
import org.opencommercesearch.api.service.{MongoStorage, MongoStorageFactory}
import com.mongodb.WriteResult

class CategoryControllerSpec extends BaseSpec {

  val storage = mock[MongoStorage]
  
  trait Categories extends Before {
    def before = {
      // @todo: use di
      solrServer = mock[AsyncSolrServer]
      solrServer.binder returns mock[DocumentObjectBinder]
      CategoryController.categoryService.server = solrServer
      
      storageFactory = mock[MongoStorageFactory]
      storageFactory.getInstance(anyString) returns storage
      val writeResult = mock[WriteResult]
      storage.saveCategory(any) returns Future.successful(writeResult)
      
    }
  }

  sequential

  "Category Controller" should {

    "send 404 on an unknown route" in new Categories {
      running(FakeApplication()) {
        route(FakeRequest(GET, "/boum")) must beNone
      }
    }

    "send 404 when a category is not found"  in new Categories {
      running(FakeApplication()) {
        
        storage.findCategory(anyString, any) returns Future.successful(null)
        val expectedId = "1000"

        val result = route(FakeRequest(GET, routes.CategoryController.findById(expectedId).url))
        validateQueryResult(result.get, NOT_FOUND, "application/json", s"Cannot find category with id [$expectedId]")
      }
    }

    "send 200 when a category is found" in new Categories {
      running(FakeApplication()) {
<<<<<<< HEAD
        val (queryResponse, namedList) = setupQuery
        val doc = mock[SolrDocument]
        val (expectedId, expectedName) = ("1000", "A Category")
        val category = new Category(Some(expectedId), Some(expectedName), None, None, None, None, None)
=======
>>>>>>> fe85f28e

        val (expectedId, expectedName) = ("1000", "A Category")
        val category = new Category(Some(expectedId), Some(expectedName), None, None, None, None, None)

        storage.findCategory(anyString, any) returns Future.successful(category)
        
        val result = route(FakeRequest(GET, routes.CategoryController.findById(expectedId).url))
        validateQueryResult(result.get, OK, "application/json")

        val json = Json.parse(contentAsString(result.get))
        (json \ "category").validate[Category].map { category =>
          category.id.get must beEqualTo(expectedId)
          category.name.get must beEqualTo(expectedName)
        } recoverTotal {
          e => failure("Invalid JSON for category: " + JsError.toFlatJson(e))
        }
      }
    }

    "send 400 when not sending a JSON body" in new Categories {
      running(FakeApplication()) {
        val (updateResponse) = setupUpdate
        val expectedId = "1000"

        val url = routes.CategoryController.bulkCreateOrUpdate(false).url
        val fakeRequest = FakeRequest(PUT, url)
          .withHeaders((CONTENT_TYPE, "text/plain"))

        val result = route(fakeRequest)
        validateFailedUpdate(updateResponse)
        validateUpdateResult(result.get, BAD_REQUEST)
      }
    }

    "send 400 when exceeding maximum categories an a bulk create" in new Categories {
      running(FakeApplication(additionalConfiguration = Map("category.maxUpdateBatchSize" -> 2))) {
        val (updateResponse) = setupUpdate
        val (expectedId, expectedName, expectedIsRuleBased) = ("1000", "A Category", true)
        val json = Json.obj(
          "feedTimestamp" -> 1001,
          "categories" -> Json.arr(
            Json.obj(
              "id" -> expectedId,
              "name" -> expectedName,
              "logo" -> expectedIsRuleBased),
            Json.obj(
              "id" -> (expectedId + "1"),
              "name" -> (expectedName + " X"),
              "logo" -> expectedIsRuleBased),
            Json.obj(
              "id" -> (expectedId + "2"),
              "name" -> (expectedName + " Y"),
              "logo" -> expectedIsRuleBased)))

        val url = routes.CategoryController.bulkCreateOrUpdate().url
        val fakeRequest = FakeRequest(PUT, url)
          .withHeaders((CONTENT_TYPE, "application/json"))
          .withJsonBody(json)

        val result = route(fakeRequest)
        validateFailedUpdate(updateResponse)
        validateFailedUpdateResult(result.get, BAD_REQUEST, "Exceeded number of categories. Maximum is 2")
      }
    }

    "send 400 when trying to bulk create categories with missing fields" in new Categories {
      running(FakeApplication(additionalConfiguration = Map("categories.maxUpdateBatchSize" -> 2))) {
        val (updateResponse) = setupUpdate
        val (expectedId, expectedName, expectedIsRuleBased) = ("1000", "A Category", false)
        val json = Json.obj(
          "feedTimestamp" -> 1001,
          "categories" -> Json.arr(
            Json.obj(
              "id" -> expectedId,
              "name" -> expectedName,
              "isRuleBased" -> expectedIsRuleBased),
            Json.obj(
              "id" -> (expectedId + "2"),
              "isRuleBased" -> expectedIsRuleBased)))

        val url = routes.CategoryController.bulkCreateOrUpdate().url
        val fakeRequest = FakeRequest(PUT, url)
          .withHeaders((CONTENT_TYPE, "application/json"))
          .withJsonBody(json)

        val result = route(fakeRequest)
        validateFailedUpdateResult(result.get, BAD_REQUEST, "Missing required fields")
        validateFailedUpdate(updateResponse)
      }
    }

    "send 201 when a categories are created" in new Categories {
      running(FakeApplication()) {
        val (updateResponse) = setupUpdate
        val (expectedId, expectedName, expectedSeoUrlToken, expectedIsRuleBased) = 
          ("1000", "A Category", "/a-category", true)
        val (expectedId2, expectedName2, expectedSeoUrlToken2, expectedIsRuleBased2) = 
          ("1001", "Another Category", "/another-category", false)
        val json = Json.obj(
          "feedTimestamp" -> 1001,
          "categories" -> Json.arr(
            Json.obj(
              "id" -> expectedId,
              "name" -> expectedName,
              "seoUrlToken" -> expectedSeoUrlToken,
              "isRuleBased" -> expectedIsRuleBased),
            Json.obj(
              "id" -> expectedId2,
              "name" -> expectedName2,
              "seoUrlToken" -> expectedSeoUrlToken2,
              "isRuleBased" -> expectedIsRuleBased2)))

        val url = routes.CategoryController.bulkCreateOrUpdate().url
        val fakeRequest = FakeRequest(PUT, url)
          .withHeaders((CONTENT_TYPE, "application/json"))
          .withJsonBody(json)

        val result = route(fakeRequest)
        validateUpdateResult(result.get, CREATED)
        validateUpdate(updateResponse)
      }
    }
  }


}<|MERGE_RESOLUTION|>--- conflicted
+++ resolved
@@ -74,13 +74,6 @@
 
     "send 200 when a category is found" in new Categories {
       running(FakeApplication()) {
-<<<<<<< HEAD
-        val (queryResponse, namedList) = setupQuery
-        val doc = mock[SolrDocument]
-        val (expectedId, expectedName) = ("1000", "A Category")
-        val category = new Category(Some(expectedId), Some(expectedName), None, None, None, None, None)
-=======
->>>>>>> fe85f28e
 
         val (expectedId, expectedName) = ("1000", "A Category")
         val category = new Category(Some(expectedId), Some(expectedName), None, None, None, None, None)
