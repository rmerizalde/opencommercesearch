--- conflicted
+++ resolved
@@ -985,6 +985,22 @@
         <column name="item_owner" type="VARCHAR2(128)"/>
     </addColumn>
   </changeSet>                
+
+  <changeSet author="commercesearch" id="40">
+    <preConditions onFail="MARK_RAN">
+      <not><tableExists tableName="cs_facet_blacklist"/></not>
+    </preConditions>
+
+    <createTable tableName="cs_facet_blacklist">
+      <column name="id" type="VARCHAR2(40 BYTE)">
+        <constraints nullable="false"/>
+      </column>
+      <column name="asset_version" type="NUMBER(19)">
+        <constraints nullable="false" />
+      </column>
+      <column name="blacklist_term" type="VARCHAR2(254 BYTE)"/>
+    </createTable>
+  </changeSet>
   
   <changeSet author="commercesearch" id="41">
     <preConditions onFail="MARK_RAN">
@@ -997,7 +1013,6 @@
        <column name="syn_list_id" type="VARCHAR2(40)"/>
     </addColumn>
 
-<<<<<<< HEAD
     <sql>update cs_synonym a set a.syn_list_id = (select b.syn_list_id from cs_syn_list_mapping b where a.syn_id = b.syn_id and rownum=1)</sql>
     <addNotNullConstraint tableName="cs_synonym" columnName="syn_list_id" />
     <dropTable cascadeConstraints="true" tableName="cs_syn_list_mapping"/>
@@ -1020,22 +1035,5 @@
                                                                           
     <addNotNullConstraint tableName="cs_synonym_list" columnName="fileName" />
    </changeSet>          
-=======
-  <changeSet author="commercesearch" id="40">
-    <preConditions onFail="MARK_RAN">
-      <not><tableExists tableName="cs_facet_blacklist"/></not>
-    </preConditions>
-
-    <createTable tableName="cs_facet_blacklist">
-      <column name="id" type="VARCHAR2(40 BYTE)">
-        <constraints nullable="false"/>
-      </column>
-      <column name="asset_version" type="NUMBER(19)">
-        <constraints nullable="false" />
-      </column>
-      <column name="blacklist_term" type="VARCHAR2(254 BYTE)"/>
-    </createTable>
-  </changeSet>
-  
->>>>>>> 6c4dedd6
+  
 </databaseChangeLog>